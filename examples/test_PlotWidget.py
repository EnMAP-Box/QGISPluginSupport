#!/usr/bin/python
# -*- coding: utf-8 -*-
## Add path to library (just for examples; you do not need this)
import sys, os
sys.path.append(os.path.join(os.path.dirname(__file__), '..', '..'))

<<<<<<< HEAD
=======
from scipy import random
from numpy import array, arange
from PyQt4 import QtGui, QtCore
from pyqtgraph.PlotWidget import *
from pyqtgraph.graphicsItems import *
>>>>>>> 90fb5d04

from PyQt4 import QtGui, QtCore
import numpy as np
import pyqtgraph as pg

app = QtGui.QApplication([])
mw = QtGui.QMainWindow()
cw = QtGui.QWidget()
mw.setCentralWidget(cw)
l = QtGui.QVBoxLayout()
cw.setLayout(l)

pw = pg.PlotWidget(name='Plot1')  ## giving the plots names allows us to link their axes together
l.addWidget(pw)
pw2 = pg.PlotWidget(name='Plot2')
l.addWidget(pw2)
pw3 = pg.PlotWidget()
l.addWidget(pw3)

mw.show()

## Create an empty plot curve to be filled later, set its pen
p1 = pw.plot()
p1.setPen((200,200,100))

## Add in some extra graphics
rect = QtGui.QGraphicsRectItem(QtCore.QRectF(0, 0, 1, 1))
rect.setPen(QtGui.QPen(QtGui.QColor(100, 200, 100)))
pw.addItem(rect)


def rand(n):
    data = np.random.random(n)
    data[int(n*0.1):int(n*0.13)] += .5
    data[int(n*0.18)] += 2
    data[int(n*0.1):int(n*0.13)] *= 5
    data[int(n*0.18)] *= 20
    data *= 1e-12
    return data, np.arange(n, n+len(data)) / float(n)
    

def updateData():
    yd, xd = rand(10000)
    p1.updateData(yd, x=xd)

## Start a timer to rapidly update the plot in pw
t = QtCore.QTimer()
t.timeout.connect(updateData)
t.start(50)

## Multiple parameterized plots--we can autogenerate averages for these.
for i in range(0, 5):
    for j in range(0, 3):
        yd, xd = rand(10000)
        pw2.plot(y=yd*(j+1), x=xd, params={'iter': i, 'val': j})
<<<<<<< HEAD

## Test large numbers
curve = pw3.plot(np.random.normal(size=100)*1e6)
curve.setPen('w')  ## white pen
curve.setShadowPen(pg.mkPen((70,70,30), width=6, cosmetic=True))


## Start Qt event loop unless running in interactive mode.
if sys.flags.interactive != 1:
    app.exec_()
=======
    
app.exec_()
>>>>>>> 90fb5d04
<|MERGE_RESOLUTION|>--- conflicted
+++ resolved
@@ -2,16 +2,8 @@
 # -*- coding: utf-8 -*-
 ## Add path to library (just for examples; you do not need this)
 import sys, os
-sys.path.append(os.path.join(os.path.dirname(__file__), '..', '..'))
+sys.path.insert(0, os.path.join(os.path.dirname(__file__), '..', '..'))
 
-<<<<<<< HEAD
-=======
-from scipy import random
-from numpy import array, arange
-from PyQt4 import QtGui, QtCore
-from pyqtgraph.PlotWidget import *
-from pyqtgraph.graphicsItems import *
->>>>>>> 90fb5d04
 
 from PyQt4 import QtGui, QtCore
 import numpy as np
@@ -67,7 +59,6 @@
     for j in range(0, 3):
         yd, xd = rand(10000)
         pw2.plot(y=yd*(j+1), x=xd, params={'iter': i, 'val': j})
-<<<<<<< HEAD
 
 ## Test large numbers
 curve = pw3.plot(np.random.normal(size=100)*1e6)
@@ -77,8 +68,4 @@
 
 ## Start Qt event loop unless running in interactive mode.
 if sys.flags.interactive != 1:
-    app.exec_()
-=======
-    
-app.exec_()
->>>>>>> 90fb5d04
+    app.exec_()