--- conflicted
+++ resolved
@@ -1,19 +1,15 @@
 
 :: use this script to run unit tests locally
 ::
-<<<<<<< HEAD
 echo %~dp0
-=======
 
->>>>>>> e906e628
 @echo off
 set CI=True
 set PYTHONPATH=%~dp0;%PYTHONPATH%
 set PYTHONPATH
-<<<<<<< HEAD
-=======
 
->>>>>>> e906e628
+set PYTHONPATH=%~dp0;%PYTHONPATH%
+set PYTHONPATH
 WHERE python3 >nul 2>&1 && (
     echo Found "python3" command
     set PYTHON=python3
@@ -41,11 +37,14 @@
 %PYTHON% -m coverage run --rcfile=.coveragec --append  tests/test_resources.py
 %PYTHON% -m coverage run --rcfile=.coveragec --append  tests/test_searchfiledialog.py
 %PYTHON% -m coverage run --rcfile=.coveragec --append  tests/test_simplewidget.py
+%PYTHON% -m coverage run --rcfile=.coveragec --append  tests/test_maptools.py
 %PYTHON% -m coverage run --rcfile=.coveragec --append  tests/test_speclib_core.py
+%PYTHON% -m coverage run --rcfile=.coveragec --append  tests/test_resources.py
 %PYTHON% -m coverage run --rcfile=.coveragec --append  tests/test_speclib_gui.py
 %PYTHON% -m coverage run --rcfile=.coveragec --append  tests/test_speclib_io.py
 %PYTHON% -m coverage run --rcfile=.coveragec --append  tests/test_subdatasets.py
 %PYTHON% -m coverage run --rcfile=.coveragec --append  tests/test_testing.py
 %PYTHON% -m coverage run --rcfile=.coveragec --append  tests/test_utils.py
 %PYTHON% -m coverage run --rcfile=.coveragec --append  tests/test_vectorlayertools.py
+%PYTHON% -m coverage run --rcfile=.coveragec --append  tests/test_qgsfunctions.py
 %PYTHON% -m coverage report