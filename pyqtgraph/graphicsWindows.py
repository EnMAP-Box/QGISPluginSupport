--- conflicted
+++ resolved
@@ -44,14 +44,7 @@
         self.show()
         
     def __getattr__(self, attr):
-<<<<<<< HEAD
-        if hasattr(self.cw, attr):
-            return getattr(self.cw, attr)
-        else:
-            raise AttributeError(attr)
-=======
         return getattr(self.cw, attr)
->>>>>>> 12a7c449
     
 
 class PlotWindow(PlotWidget):
