--- conflicted
+++ resolved
@@ -156,19 +156,6 @@
     def setLabel(self, text=None, units=None, unitPrefix=None, **args):
         """Set the text displayed adjacent to the axis.
         
-<<<<<<< HEAD
-        ============= =============================================================
-        Arguments
-        text          The text (excluding units) to display on the label for this
-                      axis.
-        units         The units for this axis. Units should generally be given
-                      without any scaling prefix (eg, 'V' instead of 'mV'). The
-                      scaling prefix will be automatically prepended based on the
-                      range of data displayed.
-        \**args       All extra keyword arguments become CSS style options for 
-                      the <span> tag which will surround the axis label and units.
-        ============= =============================================================
-=======
         ==============  =============================================================
         **Arguments:**
         text            The text (excluding units) to display on the label for this
@@ -177,10 +164,9 @@
                         without any scaling prefix (eg, 'V' instead of 'mV'). The
                         scaling prefix will be automatically prepended based on the
                         range of data displayed.
-        **args          All extra keyword arguments become CSS style options for
+        \**args         All extra keyword arguments become CSS style options for
                         the <span> tag which will surround the axis label and units.
         ==============  =============================================================
->>>>>>> da4bb3df
         
         The final text generated for the label will look like::
         
