# -*- coding: utf-8 -*-
# noinspection PyPep8Naming
"""
***************************************************************************
    <qps>/__init__.py
    QPS (QGIS Plugin Support) package definition
    ---------------------
    Beginning            : 2019-01-11
    Copyright            : (C) 2020 by Benjamin Jakimow
    Email                : benjamin.jakimow@geo.hu-berlin.de
***************************************************************************
    This program is free software; you can redistribute it and/or modify
    it under the terms of the GNU General Public License as published by
    the Free Software Foundation; either version 3 of the License, or
    (at your option) any later version.
    This program is distributed in the hope that it will be useful,
    but WITHOUT ANY WARRANTY; without even the implied warranty of
    MERCHANTABILITY or FITNESS FOR A PARTICULAR PURPOSE.  See the
    GNU General Public License for more details.

    You should have received a copy of the GNU General Public License
    along with this software. If not, see <http://www.gnu.org/licenses/>.
***************************************************************************
"""

import pathlib
import sys
import os
import typing
import warnings
from qgis.core import QgsApplication, Qgis
from qgis.gui import QgsMapLayerConfigWidgetFactory, QgisInterface

# os.environ['PYQTGRAPH_QT_LIB'] = 'qgis.PyQt'

<<<<<<< HEAD
MIN_QGIS_VERSION = '3.16'
=======
MIN_QGIS_VERSION = '3.20'
>>>>>>> 1cae632a
__version__ = '1.3'

DIR_QPS = pathlib.Path(__file__).parent
DIR_UI_FILES = DIR_QPS / 'ui'
DIR_ICONS = DIR_UI_FILES / 'icons'
QPS_RESOURCE_FILE = DIR_QPS / 'qpsresources_rc.py'

MAPLAYER_CONFIGWIDGET_FACTORIES: typing.List[QgsMapLayerConfigWidgetFactory] = list()

if Qgis.QGIS_VERSION < MIN_QGIS_VERSION:
    warnings.warn(f'Your QGIS ({Qgis.QGIS_VERSION}) is outdated. '
                  f'Please update to QGIS >= {MIN_QGIS_VERSION}', RuntimeWarning)

KEY_MAPLAYERCONFIGWIDGETFACTORIES = 'QPS_MAPLAYER_CONFIGWIDGET_FACTORIES'


def debugLog(msg: str):
    """
    Prints message 'msg' to console only if environmental variable DEBUG is set
    :param msg: str
    """
    if str(os.environ.get('DEBUG', False)).lower() in ['1', 'true']:
        print('DEBUG:' + msg, flush=True)


def registerMapLayerConfigWidgetFactory(factory: QgsMapLayerConfigWidgetFactory) -> QgsMapLayerConfigWidgetFactory:
    """
    Register a new tab in the map layer properties dialog.
    :param factory: QgsMapLayerConfigWidgetFactory
    :type factory:
    :return: QgsMapLayerConfigWidgetFactory or None, if a factory with similar name was registered before by this method
    """
    global MAPLAYER_CONFIGWIDGET_FACTORIES
    assert isinstance(factory, QgsMapLayerConfigWidgetFactory)
    name: str = factory.__class__.__name__

    registered = os.environ.get(KEY_MAPLAYERCONFIGWIDGETFACTORIES, '').split('::')

    from qgis.utils import iface
    if isinstance(iface, QgisInterface) and factory not in MAPLAYER_CONFIGWIDGET_FACTORIES and name not in registered:
        MAPLAYER_CONFIGWIDGET_FACTORIES.append(factory)
        registered.append(name)
        os.environ[KEY_MAPLAYERCONFIGWIDGETFACTORIES] = '::'.join(registered)
        iface.registerMapLayerConfigWidgetFactory(factory)
        QgsApplication.instance().messageLog().logMessage(f'Registered {name}', level=Qgis.Info)
        return factory
    else:
        return None


def unregisterMapLayerConfigWidgetFactory(factory: QgsMapLayerConfigWidgetFactory):
    """
    Unregister a previously registered tab in the map layer properties dialog.
    :param factory:
    :type factory:
    :return:
    :rtype:
    """
    assert isinstance(factory, QgsMapLayerConfigWidgetFactory)
    global MAPLAYER_CONFIGWIDGET_FACTORIES
    name: str = factory.__class__.__name__

    while factory in MAPLAYER_CONFIGWIDGET_FACTORIES:
        MAPLAYER_CONFIGWIDGET_FACTORIES.remove(factory)

    registered = os.environ.get(KEY_MAPLAYERCONFIGWIDGETFACTORIES, '').split('::')
    while name in registered:
        registered.remove(name)
    os.environ[KEY_MAPLAYERCONFIGWIDGETFACTORIES] = '::'.join(registered)
    from qgis.utils import iface
    if isinstance(iface, QgisInterface):
        iface.unregisterMapLayerConfigWidgetFactory(factory)
        QgsApplication.instance().messageLog().logMessage(f'Unregistered {factory.__class__.__name__}', level=Qgis.Info)


def mapLayerConfigWidgetFactories() -> typing.List[QgsMapLayerConfigWidgetFactory]:
    """
    Returns registered QgsMapLayerConfigWidgetFactories
    :return: list of QgsMapLayerConfigWidgetFactories
    :rtype:
    """
    global MAPLAYER_CONFIGWIDGET_FACTORIES
    return MAPLAYER_CONFIGWIDGET_FACTORIES[:]


def registerEditorWidgets():
    """
    Call this function to register QgsEditorwidgetFactories to the QgsEditorWidgetRegistry
    It is required that a QgsApplication has been instantiated.
    """
    assert isinstance(QgsApplication.instance(), QgsApplication), 'QgsApplication has not been instantiated'

    try:
        from .speclib.gui.spectralprofileeditor import registerSpectralProfileEditorWidget
        registerSpectralProfileEditorWidget()
    except Exception as ex:
        print('Failed to call registerSpectralProfileEditorWidget()', file=sys.stderr)
        print(ex, file=sys.stderr)

    try:
        from .classification.classificationscheme import registerClassificationSchemeEditorWidget
        registerClassificationSchemeEditorWidget()
    except Exception as ex:
        print('Failed to call registerClassificationSchemeEditorWidget()',
              file=sys.stderr)
        print(ex, file=sys.stderr)

    try:
        from .plotstyling.plotstyling import registerPlotStyleEditorWidget
        registerPlotStyleEditorWidget()
    except Exception as ex:
        print('Failed to call qps.plotstyling.plotstyling.registerPlotStyleEditorWidget()', file=sys.stderr)
        print(ex, file=sys.stderr)


def unregisterEditorWidgets():
    # just for convenience
    pass


def registerExpressionFunctions():
    try:
        from .qgsfunctions import registerQgsExpressionFunctions
        registerQgsExpressionFunctions()
    except Exception as ex:
        print('Failed to call qps.speclib.qgsfunctions.registerQgsExpressionFunctions()', file=sys.stderr)
        print(ex, file=sys.stderr)


def registerSpectralProfileSamplingModes():
    from .speclib.gui.spectralprofilesources import initSamplingModes
    initSamplingModes()


def registerSpectralLibraryIOs():
    from .speclib.core.spectrallibraryio import initSpectralLibraryIOs
    initSpectralLibraryIOs()


def unregisterExpressionFunctions():
    from .qgsfunctions import unregisterQgsExpressionFunctions as _unregisterQgsExpressionFunctions
    _unregisterQgsExpressionFunctions()


def registerMapLayerConfigWidgetFactories():
    from .layerconfigwidgets.rasterbands import RasterBandConfigWidgetFactory
    from .layerconfigwidgets.gdalmetadata import GDALMetadataConfigWidgetFactory

    registerMapLayerConfigWidgetFactory(RasterBandConfigWidgetFactory())
    registerMapLayerConfigWidgetFactory(GDALMetadataConfigWidgetFactory())


def unregisterMapLayerConfigWidgetFactories():
    for factory in MAPLAYER_CONFIGWIDGET_FACTORIES[:]:
        unregisterMapLayerConfigWidgetFactory(factory)


def initResources():
    from .testing import initResourceFile
    initResourceFile(QPS_RESOURCE_FILE)


def initAll():
    initResources()
    registerEditorWidgets()
    registerExpressionFunctions()
    registerMapLayerConfigWidgetFactories()
    registerSpectralProfileSamplingModes()
    registerSpectralLibraryIOs()


def unloadAll():
    unregisterEditorWidgets()
    unregisterExpressionFunctions()
    unregisterMapLayerConfigWidgetFactories()<|MERGE_RESOLUTION|>--- conflicted
+++ resolved
@@ -13,6 +13,7 @@
     it under the terms of the GNU General Public License as published by
     the Free Software Foundation; either version 3 of the License, or
     (at your option) any later version.
+                                                                                                                                                 *
     This program is distributed in the hope that it will be useful,
     but WITHOUT ANY WARRANTY; without even the implied warranty of
     MERCHANTABILITY or FITNESS FOR A PARTICULAR PURPOSE.  See the
@@ -31,13 +32,8 @@
 from qgis.core import QgsApplication, Qgis
 from qgis.gui import QgsMapLayerConfigWidgetFactory, QgisInterface
 
-# os.environ['PYQTGRAPH_QT_LIB'] = 'qgis.PyQt'
-
-<<<<<<< HEAD
-MIN_QGIS_VERSION = '3.16'
-=======
+
 MIN_QGIS_VERSION = '3.20'
->>>>>>> 1cae632a
 __version__ = '1.3'
 
 DIR_QPS = pathlib.Path(__file__).parent
