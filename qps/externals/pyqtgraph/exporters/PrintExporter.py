--- conflicted
+++ resolved
@@ -39,11 +39,7 @@
         printer = QtGui.QPrinter(QtGui.QPrinter.HighResolution)
         dialog = QtGui.QPrintDialog(printer)
         dialog.setWindowTitle(translate('Exporter', "Print Document"))
-<<<<<<< HEAD
-        if dialog.exec_() != QtGui.QDialog.Accepted:
-=======
         if dialog.exec_() != QtGui.QDialog.DialogCode.Accepted:
->>>>>>> 662730f1
             return
             
         #dpi = QtGui.QDesktopWidget().physicalDpiX()
