--- conflicted
+++ resolved
@@ -91,11 +91,7 @@
                 'background': self.params['background'],
                 'painter': painter,
                 'resolutionScale': resolutionScale})
-<<<<<<< HEAD
-            painter.setRenderHint(QtGui.QPainter.Antialiasing, self.params['antialias'])
-=======
             painter.setRenderHint(QtGui.QPainter.RenderHint.Antialiasing, self.params['antialias'])
->>>>>>> 662730f1
             self.getScene().render(painter, QtCore.QRectF(targetRect), QtCore.QRectF(sourceRect))
         finally:
             self.setExportMode(False)
