# -*- coding: utf-8 -*-
"""
Vector.py -  Extension of QVector3D which adds a few missing methods.
Copyright 2010  Luke Campagnola
Distributed under MIT/X11 license. See license.txt for more information.
"""
from math import acos, degrees
from .Qt import QtGui, QtCore, QT_LIB
from . import functions as fn

class Vector(QtGui.QVector3D):
    """Extension of QVector3D which adds a few helpful methods."""
    
    def __init__(self, *args):
        """
        Handle additional constructions of a Vector

        ==============  ================================================================================================
        **Arguments:**
        *args*          Could be any of:

                         * 3 numerics (x, y, and z)
                         * 2 numerics (x, y, and `0` assumed for z)
                         * Either of the previous in a list-like collection
                         * 1 QSizeF (`0` assumed for z)
                         * 1 QPointF (`0` assumed for z)
                         * Any other valid QVector3D init args.
        ==============  ================================================================================================
        """
        initArgs = args
        if len(args) == 1:
            if isinstance(args[0], QtCore.QSizeF):
                initArgs = (float(args[0].width()), float(args[0].height()), 0)
            elif isinstance(args[0], QtCore.QPoint) or isinstance(args[0], QtCore.QPointF):
                initArgs = (float(args[0].x()), float(args[0].y()), 0)
            elif hasattr(args[0], '__getitem__') and not isinstance(args[0], QtGui.QVector3D):
                vals = list(args[0])
                if len(vals) == 2:
                    vals.append(0)
                if len(vals) != 3:
                    raise Exception('Cannot init Vector with sequence of length %d' % len(args[0]))
                initArgs = vals
<<<<<<< HEAD
=======
            elif isinstance(args[0], QtGui.QVector3D):
                # PySide6 6.1 does not accept initialization from QVector3D
                initArgs = args[0].x(), args[0].y(), args[0].z()
>>>>>>> 662730f1
        elif len(args) == 2:
            initArgs = (args[0], args[1], 0)
        QtGui.QVector3D.__init__(self, *initArgs)

    def __len__(self):
        return 3

    def __add__(self, b):
        # workaround for pyside bug. see https://bugs.launchpad.net/pyqtgraph/+bug/1223173
        if QT_LIB == 'PySide' and isinstance(b, QtGui.QVector3D):
            b = Vector(b)
        return QtGui.QVector3D.__add__(self, b)
    
    #def __reduce__(self):
        #return (Point, (self.x(), self.y()))
        
    def __getitem__(self, i):
        if i == 0:
            return self.x()
        elif i == 1:
            return self.y()
        elif i == 2:
            return self.z()
        else:
            raise IndexError("Point has no index %s" % str(i))
        
    def __setitem__(self, i, x):
        if i == 0:
            return self.setX(x)
        elif i == 1:
            return self.setY(x)
        elif i == 2:
            return self.setZ(x)
        else:
            raise IndexError("Point has no index %s" % str(i))
        
    def __iter__(self):
        yield(self.x())
        yield(self.y())
        yield(self.z())

    def angle(self, a):
        """Returns the angle in degrees between this vector and the vector a."""
        n1 = self.length()
        n2 = a.length()
        if n1 == 0. or n2 == 0.:
            return None
        ## Probably this should be done with arctan2 instead..
        rads = acos(fn.clip_scalar(QtGui.QVector3D.dotProduct(self, a) / (n1 * n2), -1.0, 1.0)) ### in radians
#        c = self.crossProduct(a)
#        if c > 0:
#            ang *= -1.
        return degrees(rads)

    def __abs__(self):
        return Vector(abs(self.x()), abs(self.y()), abs(self.z()))
        
        <|MERGE_RESOLUTION|>--- conflicted
+++ resolved
@@ -40,12 +40,9 @@
                 if len(vals) != 3:
                     raise Exception('Cannot init Vector with sequence of length %d' % len(args[0]))
                 initArgs = vals
-<<<<<<< HEAD
-=======
             elif isinstance(args[0], QtGui.QVector3D):
                 # PySide6 6.1 does not accept initialization from QVector3D
                 initArgs = args[0].x(), args[0].y(), args[0].z()
->>>>>>> 662730f1
         elif len(args) == 2:
             initArgs = (args[0], args[1], 0)
         QtGui.QVector3D.__init__(self, *initArgs)
