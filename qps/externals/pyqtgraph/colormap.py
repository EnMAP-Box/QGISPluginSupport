import numpy as np
from .Qt import QtGui, QtCore
<<<<<<< HEAD
from .python2_3 import basestring
from .functions import mkColor, eq
from os import path, listdir
from collections.abc import Callable, Sequence

_mapCache = {}

def listMaps(source=None):
    """
    Warning, highly experimental, subject to change.

    List available color maps
    ===============  =================================================================
    **Arguments:**
    source           'matplotlib' lists maps that can be imported from MatPlotLib
                     'colorcet' lists maps that can be imported from ColorCET
                     otherwise local maps are listed
    ===============  =================================================================
    """
    if source is None:
        pathname = path.join(path.dirname(__file__), 'colors','maps')
        files = listdir( pathname )
        list_of_maps = []
        for filename in files:
            if filename[-4:] == '.csv':
                list_of_maps.append(filename[:-4])
        return list_of_maps
    elif source.lower() == 'matplotlib':
        try:
            import matplotlib.pyplot as mpl_plt
            list_of_maps = mpl_plt.colormaps()
            return list_of_maps
        except ModuleNotFoundError: 
            return []
    elif source.lower() == 'colorcet':
        try:
            import colorcet
            list_of_maps = list( colorcet.palette.keys() )
            list_of_maps.sort()
            return list_of_maps
        except ModuleNotFoundError: 
            return []
    return []    


def get(name, source=None, skipCache=False):
    """
    Warning, highly experimental, subject to change.

    Returns a ColorMap object from a local definition or imported from another library
    ===============  =================================================================
    **Arguments:**
    name             Name of color map. Can be a path to a defining file.
    source           'matplotlib' imports a map defined by Matplotlib
                     'colorcet' imports a maps defined by ColorCET
                     otherwise local data is used
    ===============  =================================================================
    """
    if not skipCache and name in _mapCache:
        return _mapCache[name]
    if source is None:
        return _getFromFile(name)
    elif source == 'matplotlib':
        return getFromMatplotlib(name)
    elif source == 'colorcet':
        return getFromColorcet(name)
    return None

def _getFromFile(name):
    filename = name
    if filename[0] !='.': # load from built-in directory
        dirname = path.dirname(__file__)
        filename = path.join(dirname, 'colors/maps/'+filename)
    if not path.isfile( filename ): # try suffixes if file is not found:
        if   path.isfile( filename+'.csv' ): filename += '.csv'
        elif path.isfile( filename+'.txt' ): filename += '.txt'
    with open(filename,'r') as fh:
        idx = 0
        color_list = []
        if filename[-4:].lower() != '.txt':
            csv_mode = True
        else:
            csv_mode = False
        for line in fh:
            name = None
            line = line.strip()
            if len(line) == 0: continue # empty line
            if line[0] == ';': continue # comment
            parts = line.split(sep=';', maxsplit=1) # split into color and names/comments
            if csv_mode:
                comp = parts[0].split(',')
                if len( comp ) < 3: continue # not enough components given
                color_tuple = tuple( [ int(255*float(c)+0.5) for c in comp ] )
            else:
                hex_str = parts[0]
                if hex_str[0] == '#': 
                    hex_str = hex_str[1:] # strip leading #
                if len(hex_str) < 3: continue # not enough information
                if len(hex_str) == 3: # parse as abbreviated RGB
                    hex_str = 2*hex_str[0] + 2*hex_str[1] + 2*hex_str[2]
                elif len(hex_str) == 4: # parse as abbreviated RGBA
                    hex_str = 2*hex_str[0] + 2*hex_str[1] + 2*hex_str[2] + 2*hex_str[3]
                if len(hex_str) < 6: continue # not enough information
                color_tuple = tuple( bytes.fromhex( hex_str ) )
            color_list.append( color_tuple )
            idx += 1
        # end of line reading loop
    # end of open
    cm = ColorMap(
        pos=np.linspace(0.0, 1.0, len(color_list)), 
        color=color_list) #, names=color_names)
    _mapCache[name] = cm
    return cm

def getFromMatplotlib(name):
    """ import colormap from matplotlib definition """
    # inspired and informed by "mpl_cmaps_in_ImageItem.py", published by Sebastian Hoefer at 
    # https://github.com/honkomonk/pyqtgraph_sandbox/blob/master/mpl_cmaps_in_ImageItem.py
    try:
        import matplotlib.pyplot as mpl_plt
    except ModuleNotFoundError:
        return None
    cm = None
    col_map = mpl_plt.get_cmap(name)
    if hasattr(col_map, '_segmentdata'): # handle LinearSegmentedColormap
        data = col_map._segmentdata
        if ('red' in data) and isinstance(data['red'], Sequence):
            positions = set() # super-set of handle positions in individual channels
            for key in ['red','green','blue']:
                for tup in data[key]:
                    positions.add(tup[0])
            col_data = np.zeros((len(positions),4 ))
            col_data[:,-1] = sorted(positions)
            for idx, key in enumerate(['red','green','blue']):
                positions = np.zeros( len(data[key] ) )
                comp_vals = np.zeros( len(data[key] ) )
                for idx2, tup in enumerate( data[key] ):
                    positions[idx2] = tup[0]
                    comp_vals[idx2] = tup[1] # these are sorted in the raw data
                col_data[:,idx] = np.interp(col_data[:,3], positions, comp_vals)
            cm = ColorMap(pos=col_data[:,-1], color=255*col_data[:,:3]+0.5)
        # some color maps (gnuplot in particular) are defined by RGB component functions:
        elif ('red' in data) and isinstance(data['red'], Callable):
            col_data = np.zeros((64, 4))
            col_data[:,-1] = np.linspace(0., 1., 64)
            for idx, key in enumerate(['red','green','blue']):
                col_data[:,idx] = np.clip( data[key](col_data[:,-1]), 0, 1)
            cm = ColorMap(pos=col_data[:,-1], color=255*col_data[:,:3]+0.5)  
    elif hasattr(col_map, 'colors'): # handle ListedColormap
        col_data = np.array(col_map.colors)
        cm = ColorMap(pos=np.linspace(0.0, 1.0, col_data.shape[0]), color=255*col_data[:,:3]+0.5 )
    if cm is not None:
        _mapCache[name] = cm
    return cm

def getFromColorcet(name):
    """ import colormap from colorcet definition """
    try:
        import colorcet
    except ModuleNotFoundError:
        return None
    color_strings = colorcet.palette[name]
    color_list = []
    for hex_str in color_strings:
        if hex_str[0] != '#': continue
        if len(hex_str) != 7:            
            raise ValueError('Invalid color string '+str(hex_str)+' in colorcet import.')
        color_tuple = tuple( bytes.fromhex( hex_str[1:] ) )
        color_list.append( color_tuple )
    if len(color_list) == 0: 
        return None
    cm = ColorMap(
        pos=np.linspace(0.0, 1.0, len(color_list)), 
        color=color_list) #, names=color_names)
    _mapCache[name] = cm
    return cm
=======
from .functions import mkColor, eq, colorDistance
from os import path, listdir
from collections.abc import Callable, Sequence
import warnings
>>>>>>> 662730f1

__all__ = ['ColorMap']

_mapCache = {}

def listMaps(source=None):
    """
<<<<<<< HEAD
    A ColorMap defines a relationship between a scalar value and a range of colors. 
    ColorMaps are commonly used for false-coloring monochromatic images, coloring 
    scatter-plot points, and coloring surface plots by height. 

    Each color map is defined by a set of colors, each corresponding to a
    particular scalar value. For example:

        | 0.0  -> black
        | 0.2  -> red
        | 0.6  -> yellow
        | 1.0  -> white

    The colors for intermediate values are determined by interpolating between 
    the two nearest colors in either RGB or HSV color space.

    To provide user-defined color mappings, see :class:`GradientWidget <pyqtgraph.GradientWidget>`.
    """

    ## color interpolation modes
    RGB = 1
    HSV_POS = 2
    HSV_NEG = 3

=======
    .. warning:: Experimental, subject to change.

    List available color maps.

    Parameters
    ----------
    source: str, optional
        Color map source. If omitted, locally stored maps are listed. Otherwise

        - 'matplotlib' lists maps that can be imported from Matplotlib
        - 'colorcet' lists maps that can be imported from ColorCET

    Returns
    -------
    list of str
        Known color map names.
    """
    if source is None:
        pathname = path.join(path.dirname(__file__), 'colors','maps')
        files = listdir( pathname )
        list_of_maps = []
        for filename in files:
            if filename[-4:] == '.csv':
                list_of_maps.append(filename[:-4])
        return list_of_maps
    elif source.lower() == 'matplotlib':
        try:
            import matplotlib.pyplot as mpl_plt
            list_of_maps = mpl_plt.colormaps()
            return list_of_maps
        except ModuleNotFoundError:
            return []
    elif source.lower() == 'colorcet':
        try:
            import colorcet
            list_of_maps = list( colorcet.palette.keys() )
            list_of_maps.sort()
            return list_of_maps
        except ModuleNotFoundError:
            return []
    return []


def get(name, source=None, skipCache=False):
    """
    .. warning:: Experimental, subject to change.

    Returns a ColorMap object from a local definition or imported from another library.
    The generated ColorMap objects are cached for fast repeated access.

    Parameters
    ----------
    name: str
        Name of color map. In addition to the included maps, this can also
        be a path to a file in the local folder. See the files in the
        ``pyqtgraph/colors/maps/`` folder for examples of the format.
    source: str, optional
        If omitted, a locally stored map is returned. Otherwise

        - 'matplotlib' imports a map defined by Matplotlib.
        - 'colorcet' imports a map defined by ColorCET.

    skipCache: bool, optional
        If `skipCache=True`, the internal cache is skipped and a new
        ColorMap object is generated. This can load an unaltered copy
        when the previous ColorMap object has been modified.
    """
    if not skipCache and name in _mapCache:
        return _mapCache[name]
    if source is None:
        return _getFromFile(name)
    elif source == 'matplotlib':
        return getFromMatplotlib(name)
    elif source == 'colorcet':
        return getFromColorcet(name)
    return None

def _getFromFile(name):
    filename = name
    if filename[0] !='.': # load from built-in directory
        dirname = path.dirname(__file__)
        filename = path.join(dirname, 'colors/maps/'+filename)
    if not path.isfile( filename ): # try suffixes if file is not found:
        if   path.isfile( filename+'.csv' ): filename += '.csv'
        elif path.isfile( filename+'.txt' ): filename += '.txt'
    with open(filename,'r') as fh:
        idx = 0
        color_list = []
        if filename[-4:].lower() != '.txt':
            csv_mode = True
        else:
            csv_mode = False
        for line in fh:
            line = line.strip()
            if len(line) == 0: continue # empty line
            if line[0] == ';': continue # comment
            parts = line.split(sep=';', maxsplit=1) # split into color and names/comments
            if csv_mode:
                comp = parts[0].split(',')
                if len( comp ) < 3: continue # not enough components given
                color_tuple = tuple( [ int(255*float(c)+0.5) for c in comp ] )
            else:
                hex_str = parts[0]
                if hex_str[0] == '#':
                    hex_str = hex_str[1:] # strip leading #
                if len(hex_str) < 3: continue # not enough information
                if len(hex_str) == 3: # parse as abbreviated RGB
                    hex_str = 2*hex_str[0] + 2*hex_str[1] + 2*hex_str[2]
                elif len(hex_str) == 4: # parse as abbreviated RGBA
                    hex_str = 2*hex_str[0] + 2*hex_str[1] + 2*hex_str[2] + 2*hex_str[3]
                if len(hex_str) < 6: continue # not enough information
                color_tuple = tuple( bytes.fromhex( hex_str ) )
            color_list.append( color_tuple )
            idx += 1
        # end of line reading loop
    # end of open
    cm = ColorMap(
        pos=np.linspace(0.0, 1.0, len(color_list)),
        color=color_list) #, names=color_names)
    if cm is not None:
        cm.name = name
        _mapCache[name] = cm
    return cm

def getFromMatplotlib(name):
    """ 
    Generates a ColorMap object from a Matplotlib definition.
    Same as ``colormap.get(name, source='matplotlib')``.
    """
    # inspired and informed by "mpl_cmaps_in_ImageItem.py", published by Sebastian Hoefer at 
    # https://github.com/honkomonk/pyqtgraph_sandbox/blob/master/mpl_cmaps_in_ImageItem.py
    try:
        import matplotlib.pyplot as mpl_plt
    except ModuleNotFoundError:
        return None
    cm = None
    col_map = mpl_plt.get_cmap(name)
    if hasattr(col_map, '_segmentdata'): # handle LinearSegmentedColormap
        data = col_map._segmentdata
        if ('red' in data) and isinstance(data['red'], (Sequence, np.ndarray)):
            positions = set() # super-set of handle positions in individual channels
            for key in ['red','green','blue']:
                for tup in data[key]:
                    positions.add(tup[0])
            col_data = np.zeros((len(positions),4 ))
            col_data[:,-1] = sorted(positions)
            for idx, key in enumerate(['red','green','blue']):
                positions = np.zeros( len(data[key] ) )
                comp_vals = np.zeros( len(data[key] ) )
                for idx2, tup in enumerate( data[key] ):
                    positions[idx2] = tup[0]
                    comp_vals[idx2] = tup[1] # these are sorted in the raw data
                col_data[:,idx] = np.interp(col_data[:,3], positions, comp_vals)
            cm = ColorMap(pos=col_data[:,-1], color=255*col_data[:,:3]+0.5)
        # some color maps (gnuplot in particular) are defined by RGB component functions:
        elif ('red' in data) and isinstance(data['red'], Callable):
            col_data = np.zeros((64, 4))
            col_data[:,-1] = np.linspace(0., 1., 64)
            for idx, key in enumerate(['red','green','blue']):
                col_data[:,idx] = np.clip( data[key](col_data[:,-1]), 0, 1)
            cm = ColorMap(pos=col_data[:,-1], color=255*col_data[:,:3]+0.5)
    elif hasattr(col_map, 'colors'): # handle ListedColormap
        col_data = np.array(col_map.colors)
        cm = ColorMap(pos=np.linspace(0.0, 1.0, col_data.shape[0]), color=255*col_data[:,:3]+0.5 )
    if cm is not None:
        cm.name = name
        _mapCache[name] = cm
    return cm

def getFromColorcet(name):
    """ Generates a ColorMap object from a colorcet definition. Same as ``colormap.get(name, source='colorcet')``. """
    try:
        import colorcet
    except ModuleNotFoundError:
        return None
    color_strings = colorcet.palette[name]
    color_list = []
    for hex_str in color_strings:
        if hex_str[0] != '#': continue
        if len(hex_str) != 7:
            raise ValueError('Invalid color string '+str(hex_str)+' in colorcet import.')
        color_tuple = tuple( bytes.fromhex( hex_str[1:] ) )
        color_list.append( color_tuple )
    if len(color_list) == 0:
        return None
    cm = ColorMap(
        pos=np.linspace(0.0, 1.0, len(color_list)),
        color=color_list) #, names=color_names)
    if cm is not None:
        cm.name = name
        _mapCache[name] = cm
    return cm
    
def makeMonochrome(color='green'):
    """
    Returns a ColorMap object with a dark to bright ramp and adjustable tint.
    
    In addition to neutral, warm or cold grays, imitations of monochrome computer monitors are also
    available. The following predefined color ramps are available:
    `neutral`, `warm`, `cool`, `green`, `amber`, `blue`, `red`, `pink`, `lavender`.
    
    The ramp can also be specified by a tuple of float values in the range of 0 to 1.
    In this case `(h, s, l0, l1)` describe hue, saturation, minimum lightness and maximum lightness
    within the HSL color space. The values `l0` and `l1` can be omitted. They default to 
    `l0=0.0` and `l1=1.0` in this case.

    Parameters
    ----------
    color: str or tuple of floats
        Color description. Can be one of the predefined identifiers, or a tuple
        `(h, s, l0, l1)`, `(h, s)` or (`h`).
        'green', 'amber', 'blue', 'red', 'lavender', 'pink'
        or a tuple of relative ``(R,G,B)`` contributions in range 0.0 to 1.0
    """
    name=f'Monochrome {color}'
    defaults = {
        'neutral': (0.00, 0.00, 0.00, 1.00),
        'warm'   : (0.10, 0.08, 0.00, 0.95),
        'cool'   : (0.60, 0.08, 0.00, 0.95),
        'green'  : (0.35, 0.55, 0.02, 0.90),
        'amber'  : (0.09, 0.80, 0.02, 0.80),
        'blue'   : (0.58, 0.85, 0.02, 0.95),
        'red'    : (0.01, 0.60, 0.02, 0.90),
        'pink'   : (0.93, 0.65, 0.02, 0.95),
        'lavender': (0.75, 0.50, 0.02, 0.90)
    }
    if isinstance(color, str):
        if color in defaults:
            h_val, s_val, l_min, l_max = defaults[color]
        else:
            valid = ','.join(defaults.keys())
            raise ValueError(f"Undefined color descriptor '{color}', known values are:\n{valid}")
    else:
        s_val = 0.70 # set up default values
        l_min = 0.00
        l_max = 1.00
        if not hasattr(color,'__len__'):
            h_val = float(color)
        elif len(color) == 1:
            h_val = color[0]
        elif len(color) == 2:
            h_val, s_val = color
        elif len(color) == 4:
            h_val, s_val, l_min, l_max = color
        else:
            raise ValueError(f"Invalid color descriptor '{color}'")
    l_vals = np.linspace(l_min, l_max, num=10)
    color_list = []
    for l_val in l_vals:
        qcol = QtGui.QColor()
        qcol.setHslF( h_val, s_val, l_val )
        color_list.append( qcol )
    return ColorMap( None, color_list, name=name, linearize=True )

def modulatedBarData(length=768, width=32):
    """ 
    Returns an NumPy array that represents a modulated color bar ranging from 0 to 1.
    This is used to judge the perceived variation of the color gradient.
    
    Parameters
    ----------
    length: int
        Length of the data set. Values will vary from 0 to 1 over this axis.
    width: int
        Width of the data set. The modulation will vary from 0% to 4% over this axis.    
    """
    gradient   = np.linspace(0.00, 1.00, length)
    modulation = -0.04 * np.sin( (np.pi/4) * np.arange(length) )
    data = np.zeros( (length, width) )
    for idx in range(width):
        data[:,idx] = gradient + (idx/(width-1)) * modulation
    np.clip(data, 0.0, 1.0)
    return data

class ColorMap(object):
    """
    ColorMap(pos, color, mapping=ColorMap.CLIP)

    ColorMap stores a mapping of specific data values to colors, for example:

        | 0.0 → black
        | 0.2 → red
        | 0.6 → yellow
        | 1.0 → white

    The colors for intermediate values are determined by interpolating between
    the two nearest colors in RGB color space.

    A ColorMap object provides access to the interpolated colors by indexing with a float value:
    ``cm[0.5]`` returns a QColor corresponding to the center of ColorMap `cm`.
    """
>>>>>>> 662730f1
    ## mapping modes
    CLIP   = 1
    REPEAT = 2
    MIRROR = 3
    DIVERGING = 4

    ## return types
    BYTE = 1
    FLOAT = 2
    QCOLOR = 3

    enumMap = {
<<<<<<< HEAD
        'rgb': RGB,
        # 'hsv+': HSV_POS,
        # 'hsv-': HSV_NEG,
        # 'clip': CLIP,
        # 'repeat': REPEAT,
=======
        'clip': CLIP,
        'repeat': REPEAT,
        'mirror': MIRROR,
        'diverging': DIVERGING,
>>>>>>> 662730f1
        'byte': BYTE,
        'float': FLOAT,
        'qcolor': QCOLOR,
    }

<<<<<<< HEAD
    def __init__(self, pos, color, mode=None, mapping=None): #, names=None):
        """
        ===============     =================================================================
        **Arguments:**
        pos                 Array of positions where each color is defined
        color               Array of colors.
                            Values are interpreted via 
                            :func:`mkColor() <pyqtgraph.mkColor>`.
        mode                Array of color modes (ColorMap.RGB, HSV_POS, or HSV_NEG)
                            indicating the color space that should be used when
                            interpolating between stops. Note that the last mode value is
                            ignored. By default, the mode is entirely RGB.
        mapping             Mapping mode (ColorMap.CLIP, REPEAT, MIRROR, or DIVERGING)
                            controlling mapping of relative index to color. 
                            CLIP maps colors to [0.0;1.0]
                            REPEAT maps colors to repeating intervals [0.0;1.0];[1.0-2.0],...
                            MIRROR maps colors to [0.0;-1.0] and [0.0;+1.0] identically
                            DIVERGING maps colors to [-1.0;+1.0]
        ===============     =================================================================
        """
        self.pos = np.array(pos)
        order = np.argsort(self.pos)
        self.pos = self.pos[order]
        self.color = np.apply_along_axis(
            func1d = lambda x: mkColor(x).getRgb(),
            axis   = -1,
            arr    = color,
            )[order]
        if mode is None:
            mode = np.ones(len(pos))
        self.mode = mode

        if mapping is None:
            self.mapping_mode = self.CLIP
        elif mapping == self.REPEAT:
            self.mapping_mode = self.REPEAT
        elif mapping == self.DIVERGING:
            self.mapping_mode = self.DIVERGING
        elif mapping == self.MIRROR:
            self.mapping_mode = self.MIRROR
        else:
            self.mapping_mode = self.CLIP
        
        self.stopsCache = {}

    def __getitem__(self, key):
        """ Convenient shorthand access to palette colors """
        if isinstance(key, int): # access by color index 
            return self.getByIndex(key)
        # otherwise access by map
        try: # accept any numerical format that converts to float
            float_idx = float(key) 
            return self.mapToQColor(float_idx)
        except ValueError: pass
        return None

    def map(self, data, mode='byte'):
=======
    def __init__(self, pos, color, mapping=CLIP, mode=None, linearize=False, name=''):
        """
        __init__(pos, color, mapping=ColorMap.CLIP)
        
        Parameters
        ----------
        pos: array_like of float in range 0 to 1, or None
            Assigned positions of specified colors. `None` sets equal spacing.
        color: array_like of colors
            List of colors, interpreted via :func:`mkColor() <pyqtgraph.mkColor>`.
        mapping: str or int, optional
            Controls how values outside the 0 to 1 range are mapped to colors.
            See :func:`setMappingMode() <ColorMap.setMappingMode>` for details. 
            
            The default of `ColorMap.CLIP` continues to show
            the colors assigned to 0 and 1 for all values below or above this range, respectively.
>>>>>>> 662730f1
        """
        self.name = name # storing a name helps identify ColorMaps sampled by Palette
        if mode is not None:
            warnings.warn(
                "'mode' argument is deprecated and does nothing.",
                DeprecationWarning, stacklevel=2
        )
        if pos is None:
            order = range(len(color))
            self.pos = np.linspace(0.0, 1.0, num=len(color))
        else:
            self.pos = np.array(pos)
            order = np.argsort(self.pos)
            self.pos = self.pos[order]
        
<<<<<<< HEAD
        The *mode* argument determines the type of data returned:

        =========== ===============================================================
        byte        (default) Values are returned as 0-255 unsigned bytes.
        float       Values are returned as 0.0-1.0 floats. 
        qcolor      Values are returned as an array of QColor objects.
        =========== ===============================================================
=======
        self.color = np.zeros( (len(color), 4) ) # stores float rgba values
        for cnt, idx in enumerate(order):
            self.color[cnt] = mkColor(color[idx]).getRgbF()
        # alternative code may be more efficient, but fails to handle lists of QColor.
        # self.color = np.apply_along_axis(
        #     func1d = lambda x: np.uint8( mkColor(x).getRgb() ), # cast RGB integer values to uint8
        #     axis   = -1,
        #     arr    = color,
        #     )[order]
        
        self.mapping_mode = self.CLIP # default to CLIP mode   
        if mapping is not None:
            self.setMappingMode( mapping )
        self.stopsCache = {}
        if linearize: self.linearize()

    def setMappingMode(self, mapping):
>>>>>>> 662730f1
        """
        Sets the way that values outside of the range 0 to 1 are mapped to colors.

        Parameters
        ----------
        mapping: int or str
            Sets mapping mode to

            - `ColorMap.CLIP` or 'clip': Values are clipped to the range 0 to 1. ColorMap defaults to this.
            - `ColorMap.REPEAT` or 'repeat': Colors repeat cyclically, i.e. range 1 to 2 repeats the colors for 0 to 1.
            - `ColorMap.MIRROR` or 'mirror': The range 0 to -1 uses same colors (in reverse order) as 0 to 1.
            - `ColorMap.DIVERGING` or 'diverging': Colors are mapped to -1 to 1 such that the central value appears at 0.
        """
        if isinstance(mapping, str):
            mapping = self.enumMap[mapping.lower()]
        if mapping in [self.CLIP, self.REPEAT, self.DIVERGING, self.MIRROR]:
            self.mapping_mode = mapping # only allow defined values
        else:
            raise ValueError("Undefined mapping type '{:s}'".format(str(mapping)) )
            
    def __str__(self):
        """ provide human-readable identifier """
        if self.name is None:
            return 'unnamed ColorMap({:d})'.format(len(self.pos))
        return "ColorMap({:d}):'{:s}'".format(len(self.pos),self.name)

    def __getitem__(self, key):
        """ Convenient shorthand access to palette colors """
        if isinstance(key, int): # access by color index
            return self.getByIndex(key)
        # otherwise access by map
        try: # accept any numerical format that converts to float
            float_idx = float(key)
            return self.mapToQColor(float_idx)
        except ValueError: pass
        return None

    def linearize(self):
        """
        Adjusts the positions assigned to color stops to approximately equalize the perceived color difference
        for a fixed step.
        """
        colors = self.getColors(mode=self.QCOLOR)
        distances = colorDistance(colors)
        positions = np.insert( np.cumsum(distances), 0, 0.0 )
        self.pos = positions / positions[-1] # normalize last value to 1.0
        self.stopsCache = {}

    def reverse(self):
        """
        Reverses the color map, so that the color assigned to a value of 1 now appears at 0 and vice versa.
        This is convenient to adjust imported color maps.
        """
        self.pos = 1.0 - np.flip( self.pos )
        self.color = np.flip( self.color, axis=0 )
        self.stopsCache = {}

    def map(self, data, mode=BYTE):
        """
        map(data, mode=ColorMap.BYTE)

        Returns an array of colors corresponding to a single value or an array of values.
        Data must be either a scalar position or an array (any shape) of positions.

        Parameters
        ----------
        data: float or array_like of float
            Scalar value(s) to be mapped to colors

        mode: str or int, optional
            Determines return format:

            - `ColorMap.BYTE` or 'byte': Colors are returned as 0-255 unsigned bytes. (default)
            - `ColorMap.FLOAT` or 'float': Colors are returned as 0.0-1.0 floats.
            - `ColorMap.QCOLOR` or 'qcolor': Colors are returned as QColor objects.

        Returns
        -------
        array of color.dtype
            for `ColorMap.BYTE` or `ColorMap.FLOAT`:

            RGB values for each `data` value, arranged in the same shape as `data`.
        list of QColor objects
            for `ColorMap.QCOLOR`:

            Colors for each `data` value as Qcolor objects.
        """
        if isinstance(mode, str):
            mode = self.enumMap[mode.lower()]

        if mode == self.QCOLOR:
            pos, color = self.getStops(self.BYTE)
        else:
            pos, color = self.getStops(mode)

<<<<<<< HEAD
        # Interpolate
        # TODO: is griddata faster?
        #          interp = scipy.interpolate.griddata(pos, color, data)
=======
>>>>>>> 662730f1
        if np.isscalar(data):
            interp = np.empty((color.shape[1],), dtype=color.dtype)
        else:
            if not isinstance(data, np.ndarray):
                data = np.array(data)
            interp = np.empty(data.shape + (color.shape[1],), dtype=color.dtype)

        if self.mapping_mode != self.CLIP:
            if self.mapping_mode == self.REPEAT:
                data = data % 1.0
            elif self.mapping_mode == self.DIVERGING:
                data = (data/2)+0.5
            elif self.mapping_mode == self.MIRROR:
                data = abs(data)

        for i in range(color.shape[1]):
            interp[...,i] = np.interp(data, pos, color[:,i])

        # Convert to QColor if requested
        if mode == self.QCOLOR:
            if np.isscalar(data):
                return QtGui.QColor(*interp)
            else:
                return [QtGui.QColor(*x) for x in interp]
        else:
            return interp

    def mapToQColor(self, data):
        """Convenience function; see :func:`map() <pyqtgraph.ColorMap.map>`."""
        return self.map(data, mode=self.QCOLOR)

    def mapToByte(self, data):
        """Convenience function; see :func:`map() <pyqtgraph.ColorMap.map>`."""
        return self.map(data, mode=self.BYTE)

    def mapToFloat(self, data):
        """Convenience function; see :func:`map() <pyqtgraph.ColorMap.map>`."""
        return self.map(data, mode=self.FLOAT)

    def getByIndex(self, idx):
<<<<<<< HEAD
        """Retrieve palette QColor by index"""
=======
        """Retrieve a QColor by the index of the stop it is assigned to."""
>>>>>>> 662730f1
        return QtGui.QColor( *self.color[idx] )

    def getGradient(self, p1=None, p2=None):
        """
        Returns a QtGui.QLinearGradient corresponding to this ColorMap.
        The span and orientiation is given by two points in plot coordinates.

        When no parameters are given for `p1` and `p2`, the gradient is mapped to the
        `y` coordinates 0 to 1, unless the color map is defined for a more limited range.

        Parameters
        ----------
        p1: QtCore.QPointF, default (0,0)
            Starting point (value 0) of the gradient.
        p2: QtCore.QPointF, default (dy,0)
            End point (value 1) of the gradient. Default parameter `dy` is the span of ``max(pos) - min(pos)``
            over which the color map is defined, typically `dy=1`.
        """
        if p1 is None:
            p1 = QtCore.QPointF(0,0)
        if p2 is None:
            p2 = QtCore.QPointF(self.pos.max()-self.pos.min(),0)
        grad = QtGui.QLinearGradient(p1, p2)

        pos, color = self.getStops(mode=self.BYTE)
        color = [QtGui.QColor(*x) for x in color]
<<<<<<< HEAD
        g.setStops(list(zip(pos, color)))
        return g

    def getColors(self, mode=None):
        """Return list of all color stops converted to the specified mode.
        If mode is None, then no conversion is done."""
        if isinstance(mode, basestring):
            mode = self.enumMap[mode.lower()]
=======
        if self.mapping_mode == self.MIRROR:
            pos_n = (1. - np.flip(pos)) / 2
            col_n = np.flip( color, axis=0 )
            pos_p = (1. + pos) / 2
            col_p = color
            pos   = np.concatenate( (pos_n, pos_p) )
            color = np.concatenate( (col_n, col_p) )
        grad.setStops(list(zip(pos, color)))
        if self.mapping_mode == self.REPEAT:
            grad.setSpread( QtGui.QGradient.Spread.RepeatSpread )
        return grad

    def getBrush(self, span=(0.,1.), orientation='vertical'):
        """
        Returns a QBrush painting with the color map applied over the selected span of plot values.
        When the mapping mode is set to `ColorMap.MIRROR`, the selected span includes the color map twice,
        first in reversed order and then normal.

        Parameters
        ----------
        span : tuple (min, max), default (0.0, 1.0)
            Span of data values covered by the gradient:

            - Color map value 0.0 will appear at `min`,
            - Color map value 1.0 will appear at `max`.

        orientation : str, default 'vertical'
            Orientiation of the gradient:

            - 'vertical': `span` corresponds to the `y` coordinate.
            - 'horizontal': `span` corresponds to the `x` coordinate.
        """
        if orientation == 'vertical':
            grad = self.getGradient( p1=QtCore.QPointF(0.,span[0]), p2=QtCore.QPointF(0.,span[1]) )
        elif orientation == 'horizontal':
            grad = self.getGradient( p1=QtCore.QPointF(span[0],0.), p2=QtCore.QPointF(span[1],0.) )
        else:
            raise ValueError("Orientation must be 'vertical' or 'horizontal'")
        return QtGui.QBrush(grad)

    def getPen(self, span=(0.,1.), orientation='vertical', width=1.0):
        """
        Returns a QPen that draws according to the color map based on vertical or horizontal position.

        Parameters
        ----------
        span : tuple (min, max), default (0.0, 1.0)
            Span of the data values covered by the gradient:

            - Color map value 0.0 will appear at `min`.
            - Color map value 1.0 will appear at `max`.

        orientation : str, default 'vertical'
            Orientiation of the gradient:

            - 'vertical' creates a vertical gradient, where `span` corresponds to the `y` coordinate.
            - 'horizontal' creates a horizontal gradient, where `span` correspnds to the `x` coordinate.

        width : int or float
            Width of the pen in pixels on screen.
        """
        brush = self.getBrush( span=span, orientation=orientation )
        pen = QtGui.QPen(brush, width)
        pen.setCosmetic(True)
        return pen

    def getColors(self, mode=BYTE):
        """
        Returns a list of the colors associated with the stops of the color map.
>>>>>>> 662730f1
        
        The parameter `mode` can be one of
            - `ColorMap.BYTE` or 'byte' to return colors as RGBA tuples in byte format (0 to 255)
            - `ColorMap.FLOAT` or 'float' to return colors as RGBA tuples in float format (0.0 to 1.0)
            - `ColorMap.QCOLOR` or 'qcolor' to return a list of QColors
            
        The default is byte format.
        """
        stops, color = self.getStops(mode=mode)
        return color

<<<<<<< HEAD
    def getStops(self, mode):
        ## Get fully-expanded set of RGBA stops in either float or byte mode.
=======
    def getStops(self, mode=BYTE):
        """
        Returns a tuple (stops, colors) containing a list of all stops (ranging 0.0 to 1.0)
        and a list of the associated colors.
        
        The parameter `mode` can be one of
            - `ColorMap.BYTE` or 'byte' to return colors as RGBA tuples in byte format (0 to 255)
            - `ColorMap.FLOAT` or 'float' to return colors as RGBA tuples in float format (0.0 to 1.0)
            - `ColorMap.QCOLOR` or 'qcolor' to return a list of QColors

        The default is byte format.
        """
        if isinstance(mode, str):
            mode = self.enumMap[mode.lower()]

>>>>>>> 662730f1
        if mode not in self.stopsCache:
            color = self.color
            if mode == self.BYTE and color.dtype.kind == 'f':
                color = (color*255).astype(np.ubyte)
            elif mode == self.FLOAT and color.dtype.kind != 'f':
                color = color.astype(float) / 255.
<<<<<<< HEAD
        
            ## to support HSV mode, we need to do a little more work..
            self.stopsCache[mode] = (self.pos, color)
        return self.stopsCache[mode]

    def getLookupTable(self, start=0.0, stop=1.0, nPts=512, alpha=None, mode='byte'):
=======
            elif mode == self.QCOLOR:
                if color.dtype.kind == 'f':
                    color = (color*255).astype(np.ubyte)
                color = [QtGui.QColor(*x) for x in color]
            self.stopsCache[mode] = (self.pos, color)
        return self.stopsCache[mode]

    def getLookupTable(self, start=0.0, stop=1.0, nPts=512, alpha=None, mode=BYTE):
>>>>>>> 662730f1
        """
        getLookupTable(start=0.0, stop=1.0, nPts=512, alpha=None, mode=ColorMap.BYTE)

        Returns an equally-spaced lookup table of RGB(A) values created
        by interpolating the specified color stops.

        Parameters
        ----------
        start:  float, default=0.0
            The starting value in the lookup table
        stop: float, default=1.0
            The final value in the lookup table
        nPts: int, default is 512
            The number of points in the returned lookup table.
        alpha: True, False, or None
            Specifies whether or not alpha values are included in the table.
            If alpha is None, it will be automatically determined.
        mode: int or str, default is `ColorMap.BYTE`
            Determines return type as described in :func:`map() <pyqtgraph.ColorMap.map>`, can be
            either `ColorMap.BYTE` (0 to 255), `ColorMap.FLOAT` (0.0 to 1.0) or `ColorMap.QColor`.

        Returns
        -------
        array of color.dtype
            for `ColorMap.BYTE` or `ColorMap.FLOAT`:

            RGB values for each `data` value, arranged in the same shape as `data`.
            If alpha values are included the array has shape (`nPts`, 4), otherwise (`nPts`, 3).
        list of QColor objects
            for `ColorMap.QCOLOR`:

            Colors for each `data` value as QColor objects.
        """
        if isinstance(mode, str):
            mode = self.enumMap[mode.lower()]

        if alpha is None:
            alpha = self.usesAlpha()

        x = np.linspace(start, stop, nPts)
        table = self.map(x, mode)

        if not alpha and mode != self.QCOLOR:
            return table[:,:3]
        else:
            return table

    def usesAlpha(self):
        """Returns `True` if any stops have assigned colors with alpha < 255."""
        max = 1.0 if self.color.dtype.kind == 'f' else 255
        return np.any(self.color[:,3] != max)

    def isMapTrivial(self):
        """
        Returns `True` if the gradient has exactly two stops in it: Black at 0.0 and white at 1.0.
        """
        if len(self.pos) != 2:
            return False
        if self.pos[0] != 0.0 or self.pos[1] != 1.0:
            return False
        if self.color.dtype.kind == 'f':
            return np.all(self.color == np.array([[0.,0.,0.,1.], [1.,1.,1.,1.]]))
        else:
            return np.all(self.color == np.array([[0,0,0,255], [255,255,255,255]]))

    def __repr__(self):
        pos = repr(self.pos).replace('\n', '')
        color = repr(self.color).replace('\n', '')
        return "ColorMap(%s, %s)" % (pos, color)

    def __eq__(self, other):
        if other is None:
            return False
        return eq(self.pos, other.pos) and eq(self.color, other.color)<|MERGE_RESOLUTION|>--- conflicted
+++ resolved
@@ -1,188 +1,9 @@
 import numpy as np
 from .Qt import QtGui, QtCore
-<<<<<<< HEAD
-from .python2_3 import basestring
-from .functions import mkColor, eq
-from os import path, listdir
-from collections.abc import Callable, Sequence
-
-_mapCache = {}
-
-def listMaps(source=None):
-    """
-    Warning, highly experimental, subject to change.
-
-    List available color maps
-    ===============  =================================================================
-    **Arguments:**
-    source           'matplotlib' lists maps that can be imported from MatPlotLib
-                     'colorcet' lists maps that can be imported from ColorCET
-                     otherwise local maps are listed
-    ===============  =================================================================
-    """
-    if source is None:
-        pathname = path.join(path.dirname(__file__), 'colors','maps')
-        files = listdir( pathname )
-        list_of_maps = []
-        for filename in files:
-            if filename[-4:] == '.csv':
-                list_of_maps.append(filename[:-4])
-        return list_of_maps
-    elif source.lower() == 'matplotlib':
-        try:
-            import matplotlib.pyplot as mpl_plt
-            list_of_maps = mpl_plt.colormaps()
-            return list_of_maps
-        except ModuleNotFoundError: 
-            return []
-    elif source.lower() == 'colorcet':
-        try:
-            import colorcet
-            list_of_maps = list( colorcet.palette.keys() )
-            list_of_maps.sort()
-            return list_of_maps
-        except ModuleNotFoundError: 
-            return []
-    return []    
-
-
-def get(name, source=None, skipCache=False):
-    """
-    Warning, highly experimental, subject to change.
-
-    Returns a ColorMap object from a local definition or imported from another library
-    ===============  =================================================================
-    **Arguments:**
-    name             Name of color map. Can be a path to a defining file.
-    source           'matplotlib' imports a map defined by Matplotlib
-                     'colorcet' imports a maps defined by ColorCET
-                     otherwise local data is used
-    ===============  =================================================================
-    """
-    if not skipCache and name in _mapCache:
-        return _mapCache[name]
-    if source is None:
-        return _getFromFile(name)
-    elif source == 'matplotlib':
-        return getFromMatplotlib(name)
-    elif source == 'colorcet':
-        return getFromColorcet(name)
-    return None
-
-def _getFromFile(name):
-    filename = name
-    if filename[0] !='.': # load from built-in directory
-        dirname = path.dirname(__file__)
-        filename = path.join(dirname, 'colors/maps/'+filename)
-    if not path.isfile( filename ): # try suffixes if file is not found:
-        if   path.isfile( filename+'.csv' ): filename += '.csv'
-        elif path.isfile( filename+'.txt' ): filename += '.txt'
-    with open(filename,'r') as fh:
-        idx = 0
-        color_list = []
-        if filename[-4:].lower() != '.txt':
-            csv_mode = True
-        else:
-            csv_mode = False
-        for line in fh:
-            name = None
-            line = line.strip()
-            if len(line) == 0: continue # empty line
-            if line[0] == ';': continue # comment
-            parts = line.split(sep=';', maxsplit=1) # split into color and names/comments
-            if csv_mode:
-                comp = parts[0].split(',')
-                if len( comp ) < 3: continue # not enough components given
-                color_tuple = tuple( [ int(255*float(c)+0.5) for c in comp ] )
-            else:
-                hex_str = parts[0]
-                if hex_str[0] == '#': 
-                    hex_str = hex_str[1:] # strip leading #
-                if len(hex_str) < 3: continue # not enough information
-                if len(hex_str) == 3: # parse as abbreviated RGB
-                    hex_str = 2*hex_str[0] + 2*hex_str[1] + 2*hex_str[2]
-                elif len(hex_str) == 4: # parse as abbreviated RGBA
-                    hex_str = 2*hex_str[0] + 2*hex_str[1] + 2*hex_str[2] + 2*hex_str[3]
-                if len(hex_str) < 6: continue # not enough information
-                color_tuple = tuple( bytes.fromhex( hex_str ) )
-            color_list.append( color_tuple )
-            idx += 1
-        # end of line reading loop
-    # end of open
-    cm = ColorMap(
-        pos=np.linspace(0.0, 1.0, len(color_list)), 
-        color=color_list) #, names=color_names)
-    _mapCache[name] = cm
-    return cm
-
-def getFromMatplotlib(name):
-    """ import colormap from matplotlib definition """
-    # inspired and informed by "mpl_cmaps_in_ImageItem.py", published by Sebastian Hoefer at 
-    # https://github.com/honkomonk/pyqtgraph_sandbox/blob/master/mpl_cmaps_in_ImageItem.py
-    try:
-        import matplotlib.pyplot as mpl_plt
-    except ModuleNotFoundError:
-        return None
-    cm = None
-    col_map = mpl_plt.get_cmap(name)
-    if hasattr(col_map, '_segmentdata'): # handle LinearSegmentedColormap
-        data = col_map._segmentdata
-        if ('red' in data) and isinstance(data['red'], Sequence):
-            positions = set() # super-set of handle positions in individual channels
-            for key in ['red','green','blue']:
-                for tup in data[key]:
-                    positions.add(tup[0])
-            col_data = np.zeros((len(positions),4 ))
-            col_data[:,-1] = sorted(positions)
-            for idx, key in enumerate(['red','green','blue']):
-                positions = np.zeros( len(data[key] ) )
-                comp_vals = np.zeros( len(data[key] ) )
-                for idx2, tup in enumerate( data[key] ):
-                    positions[idx2] = tup[0]
-                    comp_vals[idx2] = tup[1] # these are sorted in the raw data
-                col_data[:,idx] = np.interp(col_data[:,3], positions, comp_vals)
-            cm = ColorMap(pos=col_data[:,-1], color=255*col_data[:,:3]+0.5)
-        # some color maps (gnuplot in particular) are defined by RGB component functions:
-        elif ('red' in data) and isinstance(data['red'], Callable):
-            col_data = np.zeros((64, 4))
-            col_data[:,-1] = np.linspace(0., 1., 64)
-            for idx, key in enumerate(['red','green','blue']):
-                col_data[:,idx] = np.clip( data[key](col_data[:,-1]), 0, 1)
-            cm = ColorMap(pos=col_data[:,-1], color=255*col_data[:,:3]+0.5)  
-    elif hasattr(col_map, 'colors'): # handle ListedColormap
-        col_data = np.array(col_map.colors)
-        cm = ColorMap(pos=np.linspace(0.0, 1.0, col_data.shape[0]), color=255*col_data[:,:3]+0.5 )
-    if cm is not None:
-        _mapCache[name] = cm
-    return cm
-
-def getFromColorcet(name):
-    """ import colormap from colorcet definition """
-    try:
-        import colorcet
-    except ModuleNotFoundError:
-        return None
-    color_strings = colorcet.palette[name]
-    color_list = []
-    for hex_str in color_strings:
-        if hex_str[0] != '#': continue
-        if len(hex_str) != 7:            
-            raise ValueError('Invalid color string '+str(hex_str)+' in colorcet import.')
-        color_tuple = tuple( bytes.fromhex( hex_str[1:] ) )
-        color_list.append( color_tuple )
-    if len(color_list) == 0: 
-        return None
-    cm = ColorMap(
-        pos=np.linspace(0.0, 1.0, len(color_list)), 
-        color=color_list) #, names=color_names)
-    _mapCache[name] = cm
-    return cm
-=======
 from .functions import mkColor, eq, colorDistance
 from os import path, listdir
 from collections.abc import Callable, Sequence
 import warnings
->>>>>>> 662730f1
 
 __all__ = ['ColorMap']
 
@@ -190,31 +11,6 @@
 
 def listMaps(source=None):
     """
-<<<<<<< HEAD
-    A ColorMap defines a relationship between a scalar value and a range of colors. 
-    ColorMaps are commonly used for false-coloring monochromatic images, coloring 
-    scatter-plot points, and coloring surface plots by height. 
-
-    Each color map is defined by a set of colors, each corresponding to a
-    particular scalar value. For example:
-
-        | 0.0  -> black
-        | 0.2  -> red
-        | 0.6  -> yellow
-        | 1.0  -> white
-
-    The colors for intermediate values are determined by interpolating between 
-    the two nearest colors in either RGB or HSV color space.
-
-    To provide user-defined color mappings, see :class:`GradientWidget <pyqtgraph.GradientWidget>`.
-    """
-
-    ## color interpolation modes
-    RGB = 1
-    HSV_POS = 2
-    HSV_NEG = 3
-
-=======
     .. warning:: Experimental, subject to change.
 
     List available color maps.
@@ -506,7 +302,6 @@
     A ColorMap object provides access to the interpolated colors by indexing with a float value:
     ``cm[0.5]`` returns a QColor corresponding to the center of ColorMap `cm`.
     """
->>>>>>> 662730f1
     ## mapping modes
     CLIP   = 1
     REPEAT = 2
@@ -519,82 +314,15 @@
     QCOLOR = 3
 
     enumMap = {
-<<<<<<< HEAD
-        'rgb': RGB,
-        # 'hsv+': HSV_POS,
-        # 'hsv-': HSV_NEG,
-        # 'clip': CLIP,
-        # 'repeat': REPEAT,
-=======
         'clip': CLIP,
         'repeat': REPEAT,
         'mirror': MIRROR,
         'diverging': DIVERGING,
->>>>>>> 662730f1
         'byte': BYTE,
         'float': FLOAT,
         'qcolor': QCOLOR,
     }
 
-<<<<<<< HEAD
-    def __init__(self, pos, color, mode=None, mapping=None): #, names=None):
-        """
-        ===============     =================================================================
-        **Arguments:**
-        pos                 Array of positions where each color is defined
-        color               Array of colors.
-                            Values are interpreted via 
-                            :func:`mkColor() <pyqtgraph.mkColor>`.
-        mode                Array of color modes (ColorMap.RGB, HSV_POS, or HSV_NEG)
-                            indicating the color space that should be used when
-                            interpolating between stops. Note that the last mode value is
-                            ignored. By default, the mode is entirely RGB.
-        mapping             Mapping mode (ColorMap.CLIP, REPEAT, MIRROR, or DIVERGING)
-                            controlling mapping of relative index to color. 
-                            CLIP maps colors to [0.0;1.0]
-                            REPEAT maps colors to repeating intervals [0.0;1.0];[1.0-2.0],...
-                            MIRROR maps colors to [0.0;-1.0] and [0.0;+1.0] identically
-                            DIVERGING maps colors to [-1.0;+1.0]
-        ===============     =================================================================
-        """
-        self.pos = np.array(pos)
-        order = np.argsort(self.pos)
-        self.pos = self.pos[order]
-        self.color = np.apply_along_axis(
-            func1d = lambda x: mkColor(x).getRgb(),
-            axis   = -1,
-            arr    = color,
-            )[order]
-        if mode is None:
-            mode = np.ones(len(pos))
-        self.mode = mode
-
-        if mapping is None:
-            self.mapping_mode = self.CLIP
-        elif mapping == self.REPEAT:
-            self.mapping_mode = self.REPEAT
-        elif mapping == self.DIVERGING:
-            self.mapping_mode = self.DIVERGING
-        elif mapping == self.MIRROR:
-            self.mapping_mode = self.MIRROR
-        else:
-            self.mapping_mode = self.CLIP
-        
-        self.stopsCache = {}
-
-    def __getitem__(self, key):
-        """ Convenient shorthand access to palette colors """
-        if isinstance(key, int): # access by color index 
-            return self.getByIndex(key)
-        # otherwise access by map
-        try: # accept any numerical format that converts to float
-            float_idx = float(key) 
-            return self.mapToQColor(float_idx)
-        except ValueError: pass
-        return None
-
-    def map(self, data, mode='byte'):
-=======
     def __init__(self, pos, color, mapping=CLIP, mode=None, linearize=False, name=''):
         """
         __init__(pos, color, mapping=ColorMap.CLIP)
@@ -611,7 +339,6 @@
             
             The default of `ColorMap.CLIP` continues to show
             the colors assigned to 0 and 1 for all values below or above this range, respectively.
->>>>>>> 662730f1
         """
         self.name = name # storing a name helps identify ColorMaps sampled by Palette
         if mode is not None:
@@ -627,15 +354,6 @@
             order = np.argsort(self.pos)
             self.pos = self.pos[order]
         
-<<<<<<< HEAD
-        The *mode* argument determines the type of data returned:
-
-        =========== ===============================================================
-        byte        (default) Values are returned as 0-255 unsigned bytes.
-        float       Values are returned as 0.0-1.0 floats. 
-        qcolor      Values are returned as an array of QColor objects.
-        =========== ===============================================================
-=======
         self.color = np.zeros( (len(color), 4) ) # stores float rgba values
         for cnt, idx in enumerate(order):
             self.color[cnt] = mkColor(color[idx]).getRgbF()
@@ -653,7 +371,6 @@
         if linearize: self.linearize()
 
     def setMappingMode(self, mapping):
->>>>>>> 662730f1
         """
         Sets the way that values outside of the range 0 to 1 are mapped to colors.
 
@@ -749,12 +466,6 @@
         else:
             pos, color = self.getStops(mode)
 
-<<<<<<< HEAD
-        # Interpolate
-        # TODO: is griddata faster?
-        #          interp = scipy.interpolate.griddata(pos, color, data)
-=======
->>>>>>> 662730f1
         if np.isscalar(data):
             interp = np.empty((color.shape[1],), dtype=color.dtype)
         else:
@@ -795,11 +506,7 @@
         return self.map(data, mode=self.FLOAT)
 
     def getByIndex(self, idx):
-<<<<<<< HEAD
-        """Retrieve palette QColor by index"""
-=======
         """Retrieve a QColor by the index of the stop it is assigned to."""
->>>>>>> 662730f1
         return QtGui.QColor( *self.color[idx] )
 
     def getGradient(self, p1=None, p2=None):
@@ -826,16 +533,6 @@
 
         pos, color = self.getStops(mode=self.BYTE)
         color = [QtGui.QColor(*x) for x in color]
-<<<<<<< HEAD
-        g.setStops(list(zip(pos, color)))
-        return g
-
-    def getColors(self, mode=None):
-        """Return list of all color stops converted to the specified mode.
-        If mode is None, then no conversion is done."""
-        if isinstance(mode, basestring):
-            mode = self.enumMap[mode.lower()]
-=======
         if self.mapping_mode == self.MIRROR:
             pos_n = (1. - np.flip(pos)) / 2
             col_n = np.flip( color, axis=0 )
@@ -905,7 +602,6 @@
     def getColors(self, mode=BYTE):
         """
         Returns a list of the colors associated with the stops of the color map.
->>>>>>> 662730f1
         
         The parameter `mode` can be one of
             - `ColorMap.BYTE` or 'byte' to return colors as RGBA tuples in byte format (0 to 255)
@@ -917,10 +613,6 @@
         stops, color = self.getStops(mode=mode)
         return color
 
-<<<<<<< HEAD
-    def getStops(self, mode):
-        ## Get fully-expanded set of RGBA stops in either float or byte mode.
-=======
     def getStops(self, mode=BYTE):
         """
         Returns a tuple (stops, colors) containing a list of all stops (ranging 0.0 to 1.0)
@@ -936,21 +628,12 @@
         if isinstance(mode, str):
             mode = self.enumMap[mode.lower()]
 
->>>>>>> 662730f1
         if mode not in self.stopsCache:
             color = self.color
             if mode == self.BYTE and color.dtype.kind == 'f':
                 color = (color*255).astype(np.ubyte)
             elif mode == self.FLOAT and color.dtype.kind != 'f':
                 color = color.astype(float) / 255.
-<<<<<<< HEAD
-        
-            ## to support HSV mode, we need to do a little more work..
-            self.stopsCache[mode] = (self.pos, color)
-        return self.stopsCache[mode]
-
-    def getLookupTable(self, start=0.0, stop=1.0, nPts=512, alpha=None, mode='byte'):
-=======
             elif mode == self.QCOLOR:
                 if color.dtype.kind == 'f':
                     color = (color*255).astype(np.ubyte)
@@ -959,7 +642,6 @@
         return self.stopsCache[mode]
 
     def getLookupTable(self, start=0.0, stop=1.0, nPts=512, alpha=None, mode=BYTE):
->>>>>>> 662730f1
         """
         getLookupTable(start=0.0, stop=1.0, nPts=512, alpha=None, mode=ColorMap.BYTE)
 
