# -*- coding: utf-8 -*-
"""
MetaArray.py -  Class encapsulating ndarray with meta data
Copyright 2010  Luke Campagnola
Distributed under MIT/X11 license. See license.txt for more information.

MetaArray is an array class based on numpy.ndarray that allows storage of per-axis meta data
such as axis values, names, units, column names, etc. It also enables several
new methods for slicing and indexing the array based on this meta data. 
More info at http://www.scipy.org/Cookbook/MetaArray
"""

import types, copy, threading, os, re
import pickle
import numpy as np
from ..python2_3 import basestring
import warnings


## By default, the library will use HDF5 when writing files.
## This can be overridden by setting USE_HDF5 = False
USE_HDF5 = True
try:
    import h5py

    # Older h5py versions tucked Group and Dataset deeper inside the library:
    if not hasattr(h5py, 'Group'):
        import h5py.highlevel
        h5py.Group = h5py.highlevel.Group
        h5py.Dataset = h5py.highlevel.Dataset
        
    HAVE_HDF5 = True
except:
    USE_HDF5 = False
    HAVE_HDF5 = False


def axis(name=None, cols=None, values=None, units=None):
    """Convenience function for generating axis descriptions when defining MetaArrays"""
    ax = {}
    cNameOrder = ['name', 'units', 'title']
    if name is not None:
        ax['name'] = name
    if values is not None:
        ax['values'] = values
    if units is not None:
        ax['units'] = units
    if cols is not None:
        ax['cols'] = []
        for c in cols:
            if type(c) != list and type(c) != tuple:
                c = [c]
            col = {}
            for i in range(0,len(c)):
                col[cNameOrder[i]] = c[i]
            ax['cols'].append(col)
    return ax

class sliceGenerator(object):
    """Just a compact way to generate tuples of slice objects."""
    def __getitem__(self, arg):
        return arg
    def __getslice__(self, arg):
        return arg
SLICER = sliceGenerator()
    

class MetaArray(object):
    """N-dimensional array with meta data such as axis titles, units, and column names.
  
    May be initialized with a file name, a tuple representing the dimensions of the array,
    or any arguments that could be passed on to numpy.array()
  
    The info argument sets the metadata for the entire array. It is composed of a list
    of axis descriptions where each axis may have a name, title, units, and a list of column 
    descriptions. An additional dict at the end of the axis list may specify parameters
    that apply to values in the entire array.
  
    For example:
        A 2D array of altitude values for a topographical map might look like
            info=[
        {'name': 'lat', 'title': 'Lattitude'}, 
        {'name': 'lon', 'title': 'Longitude'}, 
        {'title': 'Altitude', 'units': 'm'}
      ]
        In this case, every value in the array represents the altitude in feet at the lat, lon
        position represented by the array index. All of the following return the 
        value at lat=10, lon=5:
            array[10, 5]
            array['lon':5, 'lat':10]
            array['lat':10][5]
        Now suppose we want to combine this data with another array of equal dimensions that
        represents the average rainfall for each location. We could easily store these as two 
        separate arrays or combine them into a 3D array with this description:
            info=[
        {'name': 'vals', 'cols': [
          {'name': 'altitude', 'units': 'm'}, 
          {'name': 'rainfall', 'units': 'cm/year'}
        ]},
        {'name': 'lat', 'title': 'Lattitude'}, 
        {'name': 'lon', 'title': 'Longitude'}
      ]
        We can now access the altitude values with array[0] or array['altitude'], and the
        rainfall values with array[1] or array['rainfall']. All of the following return
        the rainfall value at lat=10, lon=5:
            array[1, 10, 5]
            array['lon':5, 'lat':10, 'val': 'rainfall']
            array['rainfall', 'lon':5, 'lat':10]
        Notice that in the second example, there is no need for an extra (4th) axis description
        since the actual values are described (name and units) in the column info for the first axis.
    """
  
    version = u'2'

    # Default hdf5 compression to use when writing
    #   'gzip' is widely available and somewhat slow
    #   'lzf' is faster, but generally not available outside h5py
    #   'szip' is also faster, but lacks write support on windows
    # (so by default, we use no compression)
    # May also be a tuple (filter, opts), such as ('gzip', 3)
    defaultCompression = None
    
    ## Types allowed as axis or column names
    nameTypes = [basestring, tuple]
    @staticmethod
    def isNameType(var):
        return any(isinstance(var, t) for t in MetaArray.nameTypes)
        
        
    ## methods to wrap from embedded ndarray / HDF5 
    wrapMethods = set(['__eq__', '__ne__', '__le__', '__lt__', '__ge__', '__gt__'])
  
    def __init__(self, data=None, info=None, dtype=None, file=None, copy=False, **kwargs):
        object.__init__(self)
<<<<<<< HEAD
=======
        warnings.warn(
            'MetaArray is deprecated and will be removed in 0.14.',
            DeprecationWarning, stacklevel=2
        )    
>>>>>>> 662730f1
        self._isHDF = False
        
        if file is not None:
            self._data = None
            self.readFile(file, **kwargs)
            if kwargs.get("readAllData", True) and self._data is None:
                raise Exception("File read failed: %s" % file)
        else:
            self._info = info
            if (hasattr(data, 'implements') and data.implements('MetaArray')):
                self._info = data._info
                self._data = data.asarray()
            elif isinstance(data, tuple):  ## create empty array with specified shape
                self._data = np.empty(data, dtype=dtype)
            else:
                self._data = np.array(data, dtype=dtype, copy=copy)

        ## run sanity checks on info structure
        self.checkInfo()
    
    def checkInfo(self):
        info = self._info
        if info is None:
            if self._data is None:
                return
            else:
                self._info = [{} for i in range(self.ndim + 1)]
                return
        else:
            try:
                info = list(info)
            except:
                raise Exception("Info must be a list of axis specifications")
            if len(info) < self.ndim+1:
                info.extend([{}]*(self.ndim+1-len(info)))
            elif len(info) > self.ndim+1:
                raise Exception("Info parameter must be list of length ndim+1 or less.")
            for i in range(len(info)):
                if not isinstance(info[i], dict):
                    if info[i] is None:
                        info[i] = {}
                    else:
                        raise Exception("Axis specification must be Dict or None")
                if i < self.ndim and 'values' in info[i]:
                    if type(info[i]['values']) is list:
                        info[i]['values'] = np.array(info[i]['values'])
                    elif type(info[i]['values']) is not np.ndarray:
                        raise Exception("Axis values must be specified as list or ndarray")
                    if info[i]['values'].ndim != 1 or info[i]['values'].shape[0] != self.shape[i]:
                        raise Exception("Values array for axis %d has incorrect shape. (given %s, but should be %s)" %
                                        (i, str(info[i]['values'].shape), str((self.shape[i],))))
                if i < self.ndim and 'cols' in info[i]:
                    if not isinstance(info[i]['cols'], list):
                        info[i]['cols'] = list(info[i]['cols'])
                    if len(info[i]['cols']) != self.shape[i]:
                        raise Exception('Length of column list for axis %d does not match data. (given %d, but should be %d)' %
                                        (i, len(info[i]['cols']), self.shape[i]))
            self._info = info

    def implements(self, name=None):
        ## Rather than isinstance(obj, MetaArray) use object.implements('MetaArray')
        if name is None:
            return ['MetaArray']
        else:
            return name == 'MetaArray'
  
    def __getitem__(self, ind):
        nInd = self._interpretIndexes(ind)

        a = self._data[nInd]
        if len(nInd) == self.ndim:
            if np.all([not isinstance(ind, (slice, np.ndarray)) for ind in nInd]):  ## no slices; we have requested a single value from the array
                return a
        
        ## indexing returned a sub-array; generate new info array to go with it
        info = []
        extraInfo = self._info[-1].copy()
        for i in range(0, len(nInd)):   ## iterate over all axes
            if type(nInd[i]) in [slice, list] or isinstance(nInd[i], np.ndarray):  ## If the axis is sliced, keep the info but chop if necessary
                info.append(self._axisSlice(i, nInd[i]))
            else: ## If the axis is indexed, then move the information from that single index to the last info dictionary
                newInfo = self._axisSlice(i, nInd[i])
                name = None
                colName = None
                for k in newInfo:
                    if k == 'cols':
                        if 'cols' not in extraInfo:
                            extraInfo['cols'] = []
                        extraInfo['cols'].append(newInfo[k])
                        if 'units' in newInfo[k]:
                            extraInfo['units'] = newInfo[k]['units']
                        if 'name' in newInfo[k]:
                            colName = newInfo[k]['name']
                    elif k == 'name':
                        name = newInfo[k]
                    else:
                        if k not in extraInfo:
                            extraInfo[k] = newInfo[k]
                        extraInfo[k] = newInfo[k]
                if 'name' not in extraInfo:
                    if name is None:
                        if colName is not None:
                            extraInfo['name'] = colName
                    else:
                        if colName is not None:
                            extraInfo['name'] = str(name) + ': ' + str(colName)
                        else:
                            extraInfo['name'] = name
                        
        info.append(extraInfo)
        
        return MetaArray(a, info=info)
  
    @property
    def ndim(self):
        return len(self.shape)  ## hdf5 objects do not have ndim property.
            
    @property
    def shape(self):
        return self._data.shape
        
    @property
    def dtype(self):
        return self._data.dtype
        
    def __len__(self):
        return len(self._data)
        
    def __getslice__(self, *args):
        return self.__getitem__(slice(*args))
  
    def __setitem__(self, ind, val):
        nInd = self._interpretIndexes(ind)
        try:
            self._data[nInd] = val
        except:
            print(self, nInd, val)
            raise
        
    def __getattr__(self, attr):
        if attr in self.wrapMethods:
            return getattr(self._data, attr)
        else:
            raise AttributeError(attr)
        
    def __eq__(self, b):
        return self._binop('__eq__', b)
        
    def __ne__(self, b):
        return self._binop('__ne__', b)
        
    def __sub__(self, b):
        return self._binop('__sub__', b)

    def __add__(self, b):
        return self._binop('__add__', b)

    def __mul__(self, b):
        return self._binop('__mul__', b)
        
    def __div__(self, b):
        return self._binop('__div__', b)
        
    def __truediv__(self, b):
        return self._binop('__truediv__', b)
        
    def _binop(self, op, b):
        if isinstance(b, MetaArray):
            b = b.asarray()
        a = self.asarray()
        c = getattr(a, op)(b)
        if c.shape != a.shape:
            raise Exception("Binary operators with MetaArray must return an array of the same shape (this shape is %s, result shape was %s)" % (a.shape, c.shape))
        return MetaArray(c, info=self.infoCopy())
        
    def asarray(self):
        if isinstance(self._data, np.ndarray):
            return self._data
        else:
            return np.array(self._data)
            
    def __array__(self, dtype=None):
        ## supports np.array(metaarray_instance) 
        if dtype is None:
            return self.asarray()
        else:
            return self.asarray().astype(dtype)
            
    def view(self, typ):
        warnings.warn(
            'MetaArray.view is deprecated and will be removed in 0.13. '
            'Use MetaArray.asarray() instead.',
            DeprecationWarning, stacklevel=2
        )    
        if typ is np.ndarray:
            return self.asarray()
        else:
            raise Exception('invalid view type: %s' % str(typ))
  
    def axisValues(self, axis):
        """Return the list of values for an axis"""
        ax = self._interpretAxis(axis)
        if 'values' in self._info[ax]:
            return self._info[ax]['values']
        else:
            raise Exception('Array axis %s (%d) has no associated values.' % (str(axis), ax))
  
    def xvals(self, axis):
        """Synonym for axisValues()"""
        return self.axisValues(axis)
        
    def axisHasValues(self, axis):
        ax = self._interpretAxis(axis)
        return 'values' in self._info[ax]
        
    def axisHasColumns(self, axis):
        ax = self._interpretAxis(axis)
        return 'cols' in self._info[ax]
  
    def axisUnits(self, axis):
        """Return the units for axis"""
        ax = self._info[self._interpretAxis(axis)]
        if 'units' in ax:
            return ax['units']
        
    def hasColumn(self, axis, col):
        ax = self._info[self._interpretAxis(axis)]
        if 'cols' in ax:
            for c in ax['cols']:
                if c['name'] == col:
                    return True
        return False
        
    def listColumns(self, axis=None):
        """Return a list of column names for axis. If axis is not specified, then return a dict of {axisName: (column names), ...}."""
        if axis is None:
            ret = {}
            for i in range(self.ndim):
                if 'cols' in self._info[i]:
                    cols = [c['name'] for c in self._info[i]['cols']]
                else:
                    cols = []
                ret[self.axisName(i)] = cols
            return ret
        else:
            axis = self._interpretAxis(axis)
            return [c['name'] for c in self._info[axis]['cols']]
        
    def columnName(self, axis, col):
        ax = self._info[self._interpretAxis(axis)]
        return ax['cols'][col]['name']
        
    def axisName(self, n):
        return self._info[n].get('name', n)
        
    def columnUnits(self, axis, column):
        """Return the units for column in axis"""
        ax = self._info[self._interpretAxis(axis)]
        if 'cols' in ax:
            for c in ax['cols']:
                if c['name'] == column:
                    return c['units']
            raise Exception("Axis %s has no column named %s" % (str(axis), str(column)))
        else:
            raise Exception("Axis %s has no column definitions" % str(axis))
  
    def rowsort(self, axis, key=0):
        """Return this object with all records sorted along axis using key as the index to the values to compare. Does not yet modify meta info."""
        ## make sure _info is copied locally before modifying it!
    
        keyList = self[key]
        order = keyList.argsort()
        if type(axis) == int:
            ind = [slice(None)]*axis
            ind.append(order)
        elif isinstance(axis, basestring):
            ind = (slice(axis, order),)
        return self[tuple(ind)]
  
    def append(self, val, axis):
        """Return this object with val appended along axis. Does not yet combine meta info."""
        ## make sure _info is copied locally before modifying it!
    
        s = list(self.shape)
        axis = self._interpretAxis(axis)
        s[axis] += 1
        n = MetaArray(tuple(s), info=self._info, dtype=self.dtype)
        ind = [slice(None)]*self.ndim
        ind[axis] = slice(None,-1)
        n[tuple(ind)] = self
        ind[axis] = -1
        n[tuple(ind)] = val
        return n
  
    def extend(self, val, axis):
        """Return the concatenation along axis of this object and val. Does not yet combine meta info."""
        ## make sure _info is copied locally before modifying it!
    
        axis = self._interpretAxis(axis)
        return MetaArray(np.concatenate(self, val, axis), info=self._info)
  
    def infoCopy(self, axis=None):
        """Return a deep copy of the axis meta info for this object"""
        if axis is None:
            return copy.deepcopy(self._info)
        else:
            return copy.deepcopy(self._info[self._interpretAxis(axis)])
  
    def copy(self):
        return MetaArray(self._data.copy(), info=self.infoCopy())
  
  
    def _interpretIndexes(self, ind):
        #print "interpret", ind
        if not isinstance(ind, tuple):
            ## a list of slices should be interpreted as a tuple of slices.
            if isinstance(ind, list) and len(ind) > 0 and isinstance(ind[0], slice):
                ind = tuple(ind)
            ## everything else can just be converted to a length-1 tuple
            else:
                ind = (ind,)
                
        nInd = [slice(None)]*self.ndim
        numOk = True  ## Named indices not started yet; numbered sill ok
        for i in range(0,len(ind)):
            (axis, index, isNamed) = self._interpretIndex(ind[i], i, numOk)
            nInd[axis] = index
            if isNamed:
                numOk = False
        return tuple(nInd)
      
    def _interpretAxis(self, axis):
        if isinstance(axis, basestring) or isinstance(axis, tuple):
            return self._getAxis(axis)
        else:
            return axis
  
    def _interpretIndex(self, ind, pos, numOk):
        #print "Interpreting index", ind, pos, numOk
        
        ## should probably check for int first to speed things up..
        if type(ind) is int:
            if not numOk:
                raise Exception("string and integer indexes may not follow named indexes")
            #print "  normal numerical index"
            return (pos, ind, False)
        if MetaArray.isNameType(ind):
            if not numOk:
                raise Exception("string and integer indexes may not follow named indexes")
            #print "  String index, column is ", self._getIndex(pos, ind)
            return (pos, self._getIndex(pos, ind), False)
        elif type(ind) is slice:
            #print "  Slice index"
            if MetaArray.isNameType(ind.start) or MetaArray.isNameType(ind.stop):  ## Not an actual slice!
                #print "    ..not a real slice"
                axis = self._interpretAxis(ind.start)
                #print "    axis is", axis
                
                ## x[Axis:Column]
                if MetaArray.isNameType(ind.stop):
                    #print "    column name, column is ", self._getIndex(axis, ind.stop)
                    index = self._getIndex(axis, ind.stop)
                    
                ## x[Axis:min:max]
                elif (isinstance(ind.stop, float) or isinstance(ind.step, float)) and ('values' in self._info[axis]):
                    #print "    axis value range"
                    if ind.stop is None:
                        mask = self.xvals(axis) < ind.step
                    elif ind.step is None:
                        mask = self.xvals(axis) >= ind.stop
                    else:
                        mask = (self.xvals(axis) >= ind.stop) * (self.xvals(axis) < ind.step)
                    ##print "mask:", mask
                    index = mask
                    
                ## x[Axis:columnIndex]
                elif isinstance(ind.stop, int) or isinstance(ind.step, int):
                    #print "    normal slice after named axis"
                    if ind.step is None:
                        index = ind.stop
                    else:
                        index = slice(ind.stop, ind.step)
                    
                ## x[Axis: [list]]
                elif type(ind.stop) is list:
                    #print "    list of indexes from named axis"
                    index = []
                    for i in ind.stop:
                        if type(i) is int:
                            index.append(i)
                        elif MetaArray.isNameType(i):
                            index.append(self._getIndex(axis, i))
                        else:
                            ## unrecognized type, try just passing on to array
                            index = ind.stop
                            break
                
                else:
                    #print "    other type.. forward on to array for handling", type(ind.stop)
                    index = ind.stop
                #print "Axis %s (%s) : %s" % (ind.start, str(axis), str(type(index)))
                #if type(index) is np.ndarray:
                    #print "    ", index.shape
                return (axis, index, True)
            else:
                #print "  Looks like a real slice, passing on to array"
                return (pos, ind, False)
        elif type(ind) is list:
            #print "  List index., interpreting each element individually"
            indList = [self._interpretIndex(i, pos, numOk)[1] for i in ind]
            return (pos, indList, False)
        else:
            if not numOk:
                raise Exception("string and integer indexes may not follow named indexes")
            #print "  normal numerical index"
            return (pos, ind, False)
  
    def _getAxis(self, name):
        for i in range(0, len(self._info)):
            axis = self._info[i]
            if 'name' in axis and axis['name'] == name:
                return i
        raise Exception("No axis named %s.\n  info=%s" % (name, self._info))
  
    def _getIndex(self, axis, name):
        ax = self._info[axis]
        if ax is not None and 'cols' in ax:
            for i in range(0, len(ax['cols'])):
                if 'name' in ax['cols'][i] and ax['cols'][i]['name'] == name:
                    return i
        raise Exception("Axis %d has no column named %s.\n  info=%s" % (axis, name, self._info))
  
    def _axisCopy(self, i):
        return copy.deepcopy(self._info[i])
  
    def _axisSlice(self, i, cols):
        #print "axisSlice", i, cols
        if 'cols' in self._info[i] or 'values' in self._info[i]:
            ax = self._axisCopy(i)
            if 'cols' in ax:
                #print "  slicing columns..", array(ax['cols']), cols
                sl = np.array(ax['cols'])[cols]
                if isinstance(sl, np.ndarray):
                    sl = list(sl)
                ax['cols'] = sl
                #print "  result:", ax['cols']
            if 'values' in ax:
                ax['values'] = np.array(ax['values'])[cols]
        else:
            ax = self._info[i]
        #print "     ", ax
        return ax
  
    def prettyInfo(self):
        s = ''
        titles = []
        maxl = 0
        for i in range(len(self._info)-1):
            ax = self._info[i]
            axs = ''
            if 'name' in ax:
                axs += '"%s"' % str(ax['name'])
            else:
                axs += "%d" % i
            if 'units' in ax:
                axs += " (%s)" % str(ax['units'])
            titles.append(axs)
            if len(axs) > maxl:
                maxl = len(axs)
        
        for i in range(min(self.ndim, len(self._info) - 1)):
            ax = self._info[i]
            axs = titles[i]
            axs += '%s[%d] :' % (' ' * (maxl - len(axs) + 5 - len(str(self.shape[i]))), self.shape[i])
            if 'values' in ax:
                if self.shape[i] > 0:
                    v0 = ax['values'][0]
                    axs += "  values: [%g" % (v0)
                    if self.shape[i] > 1:
                        v1 = ax['values'][-1]
                        axs += " ... %g] (step %g)" % (v1, (v1 - v0) / (self.shape[i] - 1))
                    else:
                        axs += "]"
                else:
                    axs += "  values: []"
            if 'cols' in ax:
                axs += " columns: "
                colstrs = []
                for c in range(len(ax['cols'])):
                    col = ax['cols'][c]
                    cs = str(col.get('name', c))
                    if 'units' in col:
                        cs += " (%s)" % col['units']
                    colstrs.append(cs)
                axs += '[' + ', '.join(colstrs) + ']'
            s += axs + "\n"
        s += str(self._info[-1])
        return s
  
    def __repr__(self):
        return "%s\n-----------------------------------------------\n%s" % (self.view(np.ndarray).__repr__(), self.prettyInfo())

    def __str__(self):
        return self.__repr__()

    def axisCollapsingFn(self, fn, axis=None, *args, **kargs):
        fn = getattr(self._data, fn)
        if axis is None:
            return fn(axis, *args, **kargs)
        else:
            info = self.infoCopy()
            axis = self._interpretAxis(axis)
            info.pop(axis)
            return MetaArray(fn(axis, *args, **kargs), info=info)

    def mean(self, axis=None, *args, **kargs):
        return self.axisCollapsingFn('mean', axis, *args, **kargs)
            

    def min(self, axis=None, *args, **kargs):
        return self.axisCollapsingFn('min', axis, *args, **kargs)

    def max(self, axis=None, *args, **kargs):
        return self.axisCollapsingFn('max', axis, *args, **kargs)

    def transpose(self, *args):
        if len(args) == 1 and hasattr(args[0], '__iter__'):
            order = args[0]
        else:
            order = args
        
        order = [self._interpretAxis(ax) for ax in order]
        infoOrder = order  + list(range(len(order), len(self._info)))
        info = [self._info[i] for i in infoOrder]
        order = order + list(range(len(order), self.ndim))
        
        try:
            if self._isHDF:
                return MetaArray(np.array(self._data).transpose(order), info=info)
            else:
                return MetaArray(self._data.transpose(order), info=info)
        except:
            print(order)
            raise

    #### File I/O Routines
    def readFile(self, filename, **kwargs):
        """Load the data and meta info stored in *filename*
        Different arguments are allowed depending on the type of file.
        For HDF5 files:
        
            *writable* (bool) if True, then any modifications to data in the array will be stored to disk.
            *readAllData* (bool) if True, then all data in the array is immediately read from disk
                          and the file is closed (this is the default for files < 500MB). Otherwise, the file will
                          be left open and data will be read only as requested (this is 
                          the default for files >= 500MB).
        
        
        """
        ## decide which read function to use
        with open(filename, 'rb') as fd:
            magic = fd.read(8)
            if magic == b'\x89HDF\r\n\x1a\n':
                fd.close()
                self._readHDF5(filename, **kwargs)
                self._isHDF = True
            else:
                fd.seek(0)
                meta = MetaArray._readMeta(fd)
                if not kwargs.get("readAllData", True):
                    self._data = np.empty(meta['shape'], dtype=meta['type'])
                if 'version' in meta:
                    ver = meta['version']
                else:
                    ver = 1
                rFuncName = '_readData%s' % str(ver)
                if not hasattr(MetaArray, rFuncName):
                    raise Exception("This MetaArray library does not support array version '%s'" % ver)
                rFunc = getattr(self, rFuncName)
                rFunc(fd, meta, **kwargs)
                self._isHDF = False

    @staticmethod
    def _readMeta(fd):
        """Read meta array from the top of a file. Read lines until a blank line is reached.
        This function should ideally work for ALL versions of MetaArray.
        """
        meta = u''
        ## Read meta information until the first blank line
        while True:
            line = fd.readline().strip()
            if line == '':
                break
            meta += line
        ret = eval(meta)
        #print ret
        return ret
    
    def _readData1(self, fd, meta, mmap=False, **kwds):
        ## Read array data from the file descriptor for MetaArray v1 files
        ## read in axis values for any axis that specifies a length
        frameSize = 1
        for ax in meta['info']:
            if 'values_len' in ax:
                ax['values'] = np.fromstring(fd.read(ax['values_len']), dtype=ax['values_type'])
                frameSize *= ax['values_len']
                del ax['values_len']
                del ax['values_type']
        self._info = meta['info']
        if not kwds.get("readAllData", True):
            return
        ## the remaining data is the actual array
        if mmap:
            subarr = np.memmap(fd, dtype=meta['type'], mode='r', shape=meta['shape'])
        else:
            subarr = np.fromstring(fd.read(), dtype=meta['type'])
            subarr.shape = meta['shape']
        self._data = subarr
            
    def _readData2(self, fd, meta, mmap=False, subset=None, **kwds):
        ## read in axis values
        dynAxis = None
        frameSize = 1
        ## read in axis values for any axis that specifies a length
        for i in range(len(meta['info'])):
            ax = meta['info'][i]
            if 'values_len' in ax:
                if ax['values_len'] == 'dynamic':
                    if dynAxis is not None:
                        raise Exception("MetaArray has more than one dynamic axis! (this is not allowed)")
                    dynAxis = i
                else:
                    ax['values'] = np.fromstring(fd.read(ax['values_len']), dtype=ax['values_type'])
                    frameSize *= ax['values_len']
                    del ax['values_len']
                    del ax['values_type']
        self._info = meta['info']
        if not kwds.get("readAllData", True):
            return

        ## No axes are dynamic, just read the entire array in at once
        if dynAxis is None:
            if meta['type'] == 'object':
                if mmap:
                    raise Exception('memmap not supported for arrays with dtype=object')
                subarr = pickle.loads(fd.read())
            else:
                if mmap:
                    subarr = np.memmap(fd, dtype=meta['type'], mode='r', shape=meta['shape'])
                else:
                    subarr = np.fromstring(fd.read(), dtype=meta['type'])
            subarr.shape = meta['shape']
        ## One axis is dynamic, read in a frame at a time
        else:
            if mmap:
                raise Exception('memmap not supported for non-contiguous arrays. Use rewriteContiguous() to convert.')
            ax = meta['info'][dynAxis]
            xVals = []
            frames = []
            frameShape = list(meta['shape'])
            frameShape[dynAxis] = 1
            frameSize = np.prod(frameShape)
            n = 0
            while True:
                ## Extract one non-blank line
                while True:
                    line = fd.readline()
                    if line != '\n':
                        break
                if line == '':
                    break
                    
                ## evaluate line
                inf = eval(line)
                
                ## read data block
                #print "read %d bytes as %s" % (inf['len'], meta['type'])
                if meta['type'] == 'object':
                    data = pickle.loads(fd.read(inf['len']))
                else:
                    data = np.fromstring(fd.read(inf['len']), dtype=meta['type'])
                
                if data.size != frameSize * inf['numFrames']:
                    #print data.size, frameSize, inf['numFrames']
                    raise Exception("Wrong frame size in MetaArray file! (frame %d)" % n)
                    
                ## read in data block
                shape = list(frameShape)
                shape[dynAxis] = inf['numFrames']
                data.shape = shape
                if subset is not None:
                    dSlice = subset[dynAxis]
                    if dSlice.start is None:
                        dStart = 0
                    else:
                        dStart = max(0, dSlice.start - n)
                    if dSlice.stop is None:
                        dStop = data.shape[dynAxis]
                    else:
                        dStop = min(data.shape[dynAxis], dSlice.stop - n)
                    newSubset = list(subset[:])
                    newSubset[dynAxis] = slice(dStart, dStop)
                    if dStop > dStart:
                        frames.append(data[tuple(newSubset)].copy())
                else:
                    frames.append(data)
                
                n += inf['numFrames']
                if 'xVals' in inf:
                    xVals.extend(inf['xVals'])
            subarr = np.concatenate(frames, axis=dynAxis)
            if len(xVals)> 0:
                ax['values'] = np.array(xVals, dtype=ax['values_type'])
            del ax['values_len']
            del ax['values_type']
        self._info = meta['info']
        self._data = subarr

    def _readHDF5(self, fileName, readAllData=None, writable=False, **kargs):
        if 'close' in kargs and readAllData is None: ## for backward compatibility
            readAllData = kargs['close']
       
        if readAllData is True and writable is True:
            raise Exception("Incompatible arguments: readAllData=True and writable=True")
        
        if not HAVE_HDF5:
            try:
                assert writable==False
                assert readAllData != False
                self._readHDF5Remote(fileName)
                return
            except:
                raise Exception("The file '%s' is HDF5-formatted, but the HDF5 library (h5py) was not found." % fileName)
        
        ## by default, readAllData=True for files < 500MB
        if readAllData is None:
            size = os.stat(fileName).st_size
            readAllData = (size < 500e6)
        
        if writable is True:
            mode = 'r+'
        else:
            mode = 'r'
        f = h5py.File(fileName, mode)
        
        ver = f.attrs['MetaArray']
        try:
            ver = ver.decode('utf-8')
        except:
            pass
        if ver > MetaArray.version:
            print("Warning: This file was written with MetaArray version %s, but you are using version %s. (Will attempt to read anyway)" % (str(ver), str(MetaArray.version)))
        meta = MetaArray.readHDF5Meta(f['info'])
        self._info = meta
        
        if writable or not readAllData:  ## read all data, convert to ndarray, close file
            self._data = f['data']
            self._openFile = f
        else:
            self._data = f['data'][:]
            f.close()
            
    def _readHDF5Remote(self, fileName):
        ## Used to read HDF5 files via remote process.
        ## This is needed in the case that HDF5 is not importable due to the use of python-dbg.
        proc = getattr(MetaArray, '_hdf5Process', None)
        
        if proc == False:
            raise Exception('remote read failed')
        if proc == None:
            from .. import multiprocess as mp
            #print "new process"
            proc = mp.Process(executable='/usr/bin/python')
            proc.setProxyOptions(deferGetattr=True)
            MetaArray._hdf5Process = proc
            MetaArray._h5py_metaarray = proc._import('pyqtgraph.metaarray')
        ma = MetaArray._h5py_metaarray.MetaArray(file=fileName)
        self._data = ma.asarray()._getValue()
        self._info = ma._info._getValue()

    @staticmethod
    def mapHDF5Array(data, writable=False):
        off = data.id.get_offset()
        if writable:
            mode = 'r+'
        else:
            mode = 'r'
        if off is None:
            raise Exception("This dataset uses chunked storage; it can not be memory-mapped. (store using mappable=True)")
        return np.memmap(filename=data.file.filename, offset=off, dtype=data.dtype, shape=data.shape, mode=mode)

    @staticmethod
    def readHDF5Meta(root, mmap=False):
        data = {}
        
        ## Pull list of values from attributes and child objects
        for k in root.attrs:
            val = root.attrs[k]
            if isinstance(val, bytes):
                val = val.decode()
            if isinstance(val, basestring):  ## strings need to be re-evaluated to their original types
                try:
                    val = eval(val)
                except:
                    raise Exception('Can not evaluate string: "%s"' % val)
            data[k] = val
        for k in root:
            obj = root[k]
            if isinstance(obj, h5py.Group):
                val = MetaArray.readHDF5Meta(obj)
            elif isinstance(obj, h5py.Dataset):
                if mmap:
                    val = MetaArray.mapHDF5Array(obj)
                else:
                    val = obj[:]
            else:
                raise Exception("Don't know what to do with type '%s'" % str(type(obj)))
            data[k] = val
        
        typ = root.attrs['_metaType_']
        try:
            typ = typ.decode('utf-8')
        except:
            pass
        del data['_metaType_']
        
        if typ == 'dict':
            return data
        elif typ == 'list' or typ == 'tuple':
            d2 = [None]*len(data)
            for k in data:
                d2[int(k)] = data[k]
            if typ == 'tuple':
                d2 = tuple(d2)
            return d2
        else:
            raise Exception("Don't understand metaType '%s'" % typ)

    def write(self, fileName, **opts):
        """Write this object to a file. The object can be restored by calling MetaArray(file=fileName)
        opts:
            appendAxis: the name (or index) of the appendable axis. Allows the array to grow.
            appendKeys: a list of keys (other than "values") for metadata to append to on the appendable axis.
            compression: None, 'gzip' (good compression), 'lzf' (fast compression), etc.
            chunks: bool or tuple specifying chunk shape
        """        
        if USE_HDF5 is False:
            return self.writeMa(fileName, **opts)
        elif HAVE_HDF5 is True:
            return self.writeHDF5(fileName, **opts)
        else:
            raise Exception("h5py is required for writing .ma hdf5 files, but it could not be imported.")

    def writeMeta(self, fileName):
        """Used to re-write meta info to the given file.
        This feature is only available for HDF5 files."""
        f = h5py.File(fileName, 'r+')
        if f.attrs['MetaArray'] != MetaArray.version:
            raise Exception("The file %s was created with a different version of MetaArray. Will not modify." % fileName)
        del f['info']
        
        self.writeHDF5Meta(f, 'info', self._info)
        f.close()

    def writeHDF5(self, fileName, **opts):
        ## default options for writing datasets
        comp = self.defaultCompression
        if isinstance(comp, tuple):
            comp, copts = comp
        else:
            copts = None

        dsOpts = {  
            'compression': comp,
            'chunks': True,
        }
        if copts is not None:
            dsOpts['compression_opts'] = copts
        
        ## if there is an appendable axis, then we can guess the desired chunk shape (optimized for appending)
        appAxis = opts.get('appendAxis', None)
        if appAxis is not None:
            appAxis = self._interpretAxis(appAxis)
            cs = [min(100000, x) for x in self.shape]
            cs[appAxis] = 1
            dsOpts['chunks'] = tuple(cs)
            
        ## if there are columns, then we can guess a different chunk shape
        ## (read one column at a time)
        else:
            cs = [min(100000, x) for x in self.shape]
            for i in range(self.ndim):
                if 'cols' in self._info[i]:
                    cs[i] = 1
            dsOpts['chunks'] = tuple(cs)
        
        ## update options if they were passed in
        for k in dsOpts:
            if k in opts:
                dsOpts[k] = opts[k]        
        
        ## If mappable is in options, it disables chunking/compression
        if opts.get('mappable', False):
            dsOpts = {
                'chunks': None,
                'compression': None
            }
            
        ## set maximum shape to allow expansion along appendAxis
        append = False
        if appAxis is not None:
            maxShape = list(self.shape)
            ax = self._interpretAxis(appAxis)
            maxShape[ax] = None
            if os.path.exists(fileName):
                append = True
            dsOpts['maxshape'] = tuple(maxShape)
        else:
            dsOpts['maxshape'] = None
            
        if append:
            f = h5py.File(fileName, 'r+')
            if f.attrs['MetaArray'] != MetaArray.version:
                raise Exception("The file %s was created with a different version of MetaArray. Will not modify." % fileName)
            
            ## resize data and write in new values
            data = f['data']
            shape = list(data.shape)
            shape[ax] += self.shape[ax]
            data.resize(tuple(shape))
            sl = [slice(None)] * len(data.shape)
            sl[ax] = slice(-self.shape[ax], None)
            data[tuple(sl)] = self.view(np.ndarray)
            
            ## add axis values if they are present.
            axKeys = ["values"]
            axKeys.extend(opts.get("appendKeys", []))
            axInfo = f['info'][str(ax)]
            for key in axKeys:
                if key in axInfo:
                    v = axInfo[key]
                    v2 = self._info[ax][key]
                    shape = list(v.shape)
                    shape[0] += v2.shape[0]
                    v.resize(shape)
                    v[-v2.shape[0]:] = v2
                else:
                    raise TypeError('Cannot append to axis info key "%s"; this key is not present in the target file.' % key)
            f.close()
        else:
            f = h5py.File(fileName, 'w')
            f.attrs['MetaArray'] = MetaArray.version
            #print dsOpts
            f.create_dataset('data', data=self.view(np.ndarray), **dsOpts)
            
            ## dsOpts is used when storing meta data whenever an array is encountered
            ## however, 'chunks' will no longer be valid for these arrays if it specifies a chunk shape.
            ## 'maxshape' is right-out.
            if isinstance(dsOpts['chunks'], tuple):
                dsOpts['chunks'] = True
                if 'maxshape' in dsOpts:
                    del dsOpts['maxshape']
            self.writeHDF5Meta(f, 'info', self._info, **dsOpts)
            f.close()

    def writeHDF5Meta(self, root, name, data, **dsOpts):
        if isinstance(data, np.ndarray):
            dsOpts['maxshape'] = (None,) + data.shape[1:]
            root.create_dataset(name, data=data, **dsOpts)
        elif isinstance(data, list) or isinstance(data, tuple):
            gr = root.create_group(name)
            if isinstance(data, list):
                gr.attrs['_metaType_'] = 'list'
            else:
                gr.attrs['_metaType_'] = 'tuple'
            #n = int(np.log10(len(data))) + 1
            for i in range(len(data)):
                self.writeHDF5Meta(gr, str(i), data[i], **dsOpts)
        elif isinstance(data, dict):
            gr = root.create_group(name)
            gr.attrs['_metaType_'] = 'dict'
            for k, v in data.items():
                self.writeHDF5Meta(gr, k, v, **dsOpts)
        elif isinstance(data, int) or isinstance(data, float) or isinstance(data, np.integer) or isinstance(data, np.floating):
            root.attrs[name] = data
        else:
            try:   ## strings, bools, None are stored as repr() strings
                root.attrs[name] = repr(data)
            except:
                print("Can not store meta data of type '%s' in HDF5. (key is '%s')" % (str(type(data)), str(name)))
                raise 

        
    def writeMa(self, fileName, appendAxis=None, newFile=False):
        """Write an old-style .ma file"""
        meta = {'shape':self.shape, 'type':str(self.dtype), 'info':self.infoCopy(), 'version':MetaArray.version}
        axstrs = []
        
        ## copy out axis values for dynamic axis if requested
        if appendAxis is not None:
            if MetaArray.isNameType(appendAxis):
                appendAxis = self._interpretAxis(appendAxis)
            
            
            ax = meta['info'][appendAxis]
            ax['values_len'] = 'dynamic'
            if 'values' in ax:
                ax['values_type'] = str(ax['values'].dtype)
                dynXVals = ax['values']
                del ax['values']
            else:
                dynXVals = None
                
        ## Generate axis data string, modify axis info so we know how to read it back in later
        for ax in meta['info']:
            if 'values' in ax:
                axstrs.append(ax['values'].tostring())
                ax['values_len'] = len(axstrs[-1])
                ax['values_type'] = str(ax['values'].dtype)
                del ax['values']
                
        ## Decide whether to output the meta block for a new file
        if not newFile:
            ## If the file does not exist or its size is 0, then we must write the header
            newFile = (not os.path.exists(fileName))  or  (os.stat(fileName).st_size == 0)
        
        ## write data to file
        if appendAxis is None or newFile:
            fd = open(fileName, 'wb')
            fd.write(str(meta) + '\n\n')
            for ax in axstrs:
                fd.write(ax)
        else:
            fd = open(fileName, 'ab')
        
        if self.dtype != object:
            dataStr = self.view(np.ndarray).tostring()
        else:
            dataStr = pickle.dumps(self.view(np.ndarray))
        #print self.size, len(dataStr), self.dtype
        if appendAxis is not None:
            frameInfo = {'len':len(dataStr), 'numFrames':self.shape[appendAxis]}
            if dynXVals is not None:
                frameInfo['xVals'] = list(dynXVals)
            fd.write('\n'+str(frameInfo)+'\n')
        fd.write(dataStr)
        fd.close()
        
    def writeCsv(self, fileName=None):
        """Write 2D array to CSV file or return the string if no filename is given"""
        if self.ndim > 2:
            raise Exception("CSV Export is only for 2D arrays")
        if fileName is not None:
            file = open(fileName, 'w')
        ret = ''
        if 'cols' in self._info[0]:
            s = ','.join([x['name'] for x in self._info[0]['cols']]) + '\n'
            if fileName is not None:
                file.write(s)
            else:
                ret += s
        for row in range(0, self.shape[1]):
            s = ','.join(["%g" % x for x in self[:, row]]) + '\n'
            if fileName is not None:
                file.write(s)
            else:
                ret += s
        if fileName is not None:
            file.close()
        else:
            return ret
  
  
if __name__ == '__main__':
    ## Create an array with every option possible
    
    arr = np.zeros((2, 5, 3, 5), dtype=int)
    for i in range(arr.shape[0]):
        for j in range(arr.shape[1]):
            for k in range(arr.shape[2]):
                for l in range(arr.shape[3]):
                    arr[i,j,k,l] = (i+1)*1000 + (j+1)*100 + (k+1)*10 + (l+1)
        
    info = [
        axis('Axis1'), 
        axis('Axis2', values=[1,2,3,4,5]), 
        axis('Axis3', cols=[
            ('Ax3Col1'),
            ('Ax3Col2', 'mV', 'Axis3 Column2'),
            (('Ax3','Col3'), 'A', 'Axis3 Column3')]),
        {'name': 'Axis4', 'values': np.array([1.1, 1.2, 1.3, 1.4, 1.5]), 'units': 's'},
        {'extra': 'info'}
    ]
    
    ma = MetaArray(arr, info=info)
    
    print("====  Original Array =======")
    print(ma)
    print("\n\n")
    
    #### Tests follow:
    
    
    #### Index/slice tests: check that all values and meta info are correct after slice
    print("\n -- normal integer indexing\n")
    
    print("\n  ma[1]")
    print(ma[1])
    
    print("\n  ma[1, 2:4]")
    print(ma[1, 2:4])
    
    print("\n  ma[1, 1:5:2]")
    print(ma[1, 1:5:2])
    
    print("\n -- named axis indexing\n")
    
    print("\n  ma['Axis2':3]")
    print(ma['Axis2':3])
    
    print("\n  ma['Axis2':3:5]")
    print(ma['Axis2':3:5])
    
    print("\n  ma[1, 'Axis2':3]")
    print(ma[1, 'Axis2':3])
    
    print("\n  ma[:, 'Axis2':3]")
    print(ma[:, 'Axis2':3])
    
    print("\n  ma['Axis2':3, 'Axis4':0:2]")
    print(ma['Axis2':3, 'Axis4':0:2])
    
    
    print("\n -- column name indexing\n")
    
    print("\n  ma['Axis3':'Ax3Col1']")
    print(ma['Axis3':'Ax3Col1'])
    
    print("\n  ma['Axis3':('Ax3','Col3')]")
    print(ma['Axis3':('Ax3','Col3')])
    
    print("\n  ma[:, :, 'Ax3Col2']")
    print(ma[:, :, 'Ax3Col2'])
    
    print("\n  ma[:, :, ('Ax3','Col3')]")
    print(ma[:, :, ('Ax3','Col3')])
    
    
    print("\n -- axis value range indexing\n")
    
    print("\n  ma['Axis2':1.5:4.5]")
    print(ma['Axis2':1.5:4.5])
    
    print("\n  ma['Axis4':1.15:1.45]")
    print(ma['Axis4':1.15:1.45])
    
    print("\n  ma['Axis4':1.15:1.25]")
    print(ma['Axis4':1.15:1.25])
    
    
    
    print("\n -- list indexing\n")
    
    print("\n  ma[:, [0,2,4]]")
    print(ma[:, [0,2,4]])
    
    print("\n  ma['Axis4':[0,2,4]]")
    print(ma['Axis4':[0,2,4]])
    
    print("\n  ma['Axis3':[0, ('Ax3','Col3')]]")
    print(ma['Axis3':[0, ('Ax3','Col3')]])
    
    
    
    print("\n -- boolean indexing\n")
    
    print("\n  ma[:, array([True, True, False, True, False])]")
    print(ma[:, np.array([True, True, False, True, False])])
    
    print("\n  ma['Axis4':array([True, False, False, False])]")
    print(ma['Axis4':np.array([True, False, False, False])])
    
    
    
    
    
    #### Array operations 
    #  - Concatenate
    #  - Append
    #  - Extend
    #  - Rowsort
    
    
    
    
    #### File I/O tests
    
    print("\n================  File I/O Tests  ===================\n")
    tf = 'test.ma'
    # write whole array
    
    print("\n  -- write/read test")
    ma.write(tf)
    ma2 = MetaArray(file=tf)
    
    #print ma2
    print("\nArrays are equivalent:", (ma == ma2).all())
    #print "Meta info is equivalent:", ma.infoCopy() == ma2.infoCopy()
    os.remove(tf)
    
    # CSV write
    
    # append mode
    
    
    print("\n================append test (%s)===============" % tf)
    ma['Axis2':0:2].write(tf, appendAxis='Axis2')
    for i in range(2,ma.shape[1]):
        ma['Axis2':[i]].write(tf, appendAxis='Axis2')
    
    ma2 = MetaArray(file=tf)
    
    #print ma2
    print("\nArrays are equivalent:", (ma == ma2).all())
    #print "Meta info is equivalent:", ma.infoCopy() == ma2.infoCopy()
    
    os.remove(tf)    
    
    
    
    ## memmap test
    print("\n==========Memmap test============")
    ma.write(tf, mappable=True)
    ma2 = MetaArray(file=tf, mmap=True)
    print("\nArrays are equivalent:", (ma == ma2).all())
    os.remove(tf)    
    <|MERGE_RESOLUTION|>--- conflicted
+++ resolved
@@ -132,13 +132,10 @@
   
     def __init__(self, data=None, info=None, dtype=None, file=None, copy=False, **kwargs):
         object.__init__(self)
-<<<<<<< HEAD
-=======
         warnings.warn(
             'MetaArray is deprecated and will be removed in 0.14.',
             DeprecationWarning, stacklevel=2
         )    
->>>>>>> 662730f1
         self._isHDF = False
         
         if file is not None:
