--- conflicted
+++ resolved
@@ -214,11 +214,7 @@
         self.sigTicksChangeFinished.emit(self)
     
     def tickClicked(self, tick, ev):
-<<<<<<< HEAD
-        if ev.button() == QtCore.Qt.RightButton and tick.removeAllowed:
-=======
         if ev.button() == QtCore.Qt.MouseButton.RightButton and tick.removeAllowed:
->>>>>>> 662730f1
             self.removeTick(tick)
     
     def widgetLength(self):
