--- conflicted
+++ resolved
@@ -1,16 +1,7 @@
 # -*- coding: utf-8 -*-
 import warnings
-<<<<<<< HEAD
-from itertools import repeat, chain
-try:
-    from itertools import imap
-except ImportError:
-    imap = map
-import itertools
-=======
 import itertools
 import math
->>>>>>> 662730f1
 import numpy as np
 import weakref
 from ..Qt import QtGui, QtCore, QT_LIB
@@ -32,28 +23,9 @@
 __all__ = ['ScatterPlotItem', 'SpotItem']
 
 
-# When pxMode=True for ScatterPlotItem, QPainter.drawPixmap is used for drawing, which
-# has multiple type signatures. One takes int coordinates of source and target
-# rectangles, and another takes QRectF objects. The latter approach has the overhead of
-# updating these objects, which can be almost as much as drawing.
-# For PyQt5, drawPixmap is significantly faster with QRectF coordinates for some
-# reason, offsetting this overhead. For PySide2 this is not the case, and the QRectF
-# maintenance overhead is an unnecessary burden. If this performance issue is solved
-# by PyQt5, the QRectF coordinate approach can be removed by simply deleting all of the
-# "if _USE_QRECT" code blocks in ScatterPlotItem. Ideally, drawPixmap would accept the
-# numpy arrays of coordinates directly, which would improve performance significantly,
-# as the separate calls to this method are the current bottleneck.
-# See: https://bugreports.qt.io/browse/PYSIDE-163
-
-_USE_QRECT = QT_LIB not in ['PySide2', 'PySide6']
-
 ## Build all symbol paths
 name_list = ['o', 's', 't', 't1', 't2', 't3', 'd', '+', 'x', 'p', 'h', 'star',
-<<<<<<< HEAD
-             'arrow_up', 'arrow_right', 'arrow_down', 'arrow_left']
-=======
              'arrow_up', 'arrow_right', 'arrow_down', 'arrow_left', 'crosshair']
->>>>>>> 662730f1
 Symbols = OrderedDict([(name, QtGui.QPainterPath()) for name in name_list])
 Symbols['o'].addEllipse(QtCore.QRectF(-0.5, -0.5, 1, 1))
 Symbols['s'].addRect(QtCore.QRectF(-0.5, -0.5, 1, 1))
@@ -88,11 +60,7 @@
              (-0.1816, 0.059), (-0.2939, 0.4045), (0, 0.1910),
              (0.2939, 0.4045), (0.1816, 0.059), (0.4755, -0.1545),
              (0.1123, -0.1545)],
-<<<<<<< HEAD
-    'arrow_down': [
-=======
     'arrow_up': [
->>>>>>> 662730f1
         (-0.125, 0.125), (0, 0), (0.125, 0.125),
         (0.05, 0.125), (0.05, 0.5), (-0.05, 0.5), (-0.05, 0.125)
     ]
@@ -106,15 +74,9 @@
 tr.rotate(45)
 Symbols['x'] = tr.map(Symbols['+'])
 tr.rotate(45)
-<<<<<<< HEAD
-Symbols['arrow_right'] = tr.map(Symbols['arrow_down'])
-Symbols['arrow_up'] = tr.map(Symbols['arrow_right'])
-Symbols['arrow_left'] = tr.map(Symbols['arrow_up'])
-=======
 Symbols['arrow_right'] = tr.map(Symbols['arrow_up'])
 Symbols['arrow_down'] = tr.map(Symbols['arrow_right'])
 Symbols['arrow_left'] = tr.map(Symbols['arrow_down'])
->>>>>>> 662730f1
 _DEFAULT_STYLE = {'symbol': None, 'size': -1, 'pen': None, 'brush': None, 'visible': True}
 
 
@@ -187,8 +149,6 @@
         return fn.mkBrush(*args, **kwargs)
 
 
-<<<<<<< HEAD
-=======
 class PixmapFragments:
     def __init__(self):
         self.alloc(0)
@@ -225,7 +185,6 @@
             painter.drawPixmapFragments(self.ptrs, size, pixmap)
 
 
->>>>>>> 662730f1
 class SymbolAtlas(object):
     """
     Used to efficiently construct a single QPixmap containing all rendered symbols
@@ -261,11 +220,7 @@
         if new:
             self._extend(new)
 
-<<<<<<< HEAD
-        return list(imap(self._coords.__getitem__, keys))
-=======
         return list(map(self._coords.__getitem__, keys))
->>>>>>> 662730f1
 
     def __len__(self):
         return len(self._coords)
@@ -468,17 +423,6 @@
             ])
         ]
 
-<<<<<<< HEAD
-        if _USE_QRECT:
-            dtype.extend([
-                ('sourceQRect', object),
-                ('targetQRect', object),
-                ('targetQRectValid', bool)
-            ])
-            self._sourceQRect = {}
-
-=======
->>>>>>> 662730f1
         self.data = np.empty(0, dtype=dtype)
         self.bounds = [None, None]  ## caches data bounds
         self._maxSpotWidth = 0      ## maximum size of the scale-variant portion of all spots
@@ -620,13 +564,6 @@
         newData = self.data[len(oldData):]
         newData['size'] = -1  ## indicates to use default size
         newData['visible'] = True
-<<<<<<< HEAD
-
-        if _USE_QRECT:
-            newData['targetQRect'] = [QtCore.QRectF() for _ in range(numPts)]
-            newData['targetQRectValid'] = False
-=======
->>>>>>> 662730f1
 
         if 'spots' in kargs:
             spots = kargs['spots']
@@ -726,11 +663,7 @@
                 pens = pens[kargs['mask']]
             if len(pens) != len(dataSet):
                 raise Exception("Number of pens does not match number of points (%d != %d)" % (len(pens), len(dataSet)))
-<<<<<<< HEAD
-            dataSet['pen'] = list(imap(_mkPen, pens))
-=======
             dataSet['pen'] = list(map(_mkPen, pens))
->>>>>>> 662730f1
         else:
             self.opts['pen'] = _mkPen(*args, **kargs)
 
@@ -752,11 +685,7 @@
                 brushes = brushes[kargs['mask']]
             if len(brushes) != len(dataSet):
                 raise Exception("Number of brushes does not match number of points (%d != %d)" % (len(brushes), len(dataSet)))
-<<<<<<< HEAD
-            dataSet['brush'] = list(imap(_mkBrush, brushes))
-=======
             dataSet['brush'] = list(map(_mkBrush, brushes))
->>>>>>> 662730f1
         else:
             self.opts['brush'] = _mkBrush(*args, **kargs)
 
@@ -895,21 +824,6 @@
                     list(zip(*self._style(['symbol', 'size', 'pen', 'brush'], data=dataSet, idx=mask)))
                 ]
                 dataSet['sourceRect'][mask] = coords
-<<<<<<< HEAD
-                if _USE_QRECT:
-                    rects = []
-                    for c in coords:
-                        try:
-                            rect = self._sourceQRect[c]
-                        except KeyError:
-                            rect = QtCore.QRectF(*c)
-                            self._sourceQRect[c] = rect
-                        rects.append(rect)
-
-                    dataSet['sourceQRect'][mask] = rects
-                    dataSet['targetQRectValid'][mask] = False
-=======
->>>>>>> 662730f1
 
             self._maybeRebuildAtlas()
         else:
@@ -927,11 +841,6 @@
                 list(zip(*self._style(['symbol', 'size', 'pen', 'brush'])))
             )
             self.data['sourceRect'] = 0
-<<<<<<< HEAD
-            if _USE_QRECT:
-                self._sourceQRect.clear()
-=======
->>>>>>> 662730f1
             self.updateSpots()
 
     def _style(self, opts, data=None, idx=None, scale=None):
@@ -962,11 +871,7 @@
         if self.opts['pxMode'] and self.opts['useCache']:
             w, pw = 0, self.fragmentAtlas.maxWidth
         else:
-<<<<<<< HEAD
-            w, pw = max(chain([(self._maxSpotWidth, self._maxSpotPxWidth)],
-=======
             w, pw = max(itertools.chain([(self._maxSpotWidth, self._maxSpotPxWidth)],
->>>>>>> 662730f1
                               self._measureSpotSizes(**kwargs)))
         self._maxSpotWidth = w
         self._maxSpotPxWidth = pw
@@ -1118,11 +1023,6 @@
         self.prepareGeometryChange()
         GraphicsObject.viewTransformChanged(self)
         self.bounds = [None, None]
-<<<<<<< HEAD
-        if _USE_QRECT:
-            self.data['targetQRectValid'] = False
-=======
->>>>>>> 662730f1
 
     def setExportMode(self, *args, **kwds):
         GraphicsObject.setExportMode(self, *args, **kwds)
@@ -1189,51 +1089,6 @@
             # Map points using painter's world transform so they are drawn with pixel-valued sizes
             pts = np.vstack([self.data['x'], self.data['y']])
             pts = fn.transformCoordinates(p.transform(), pts)
-<<<<<<< HEAD
-            pts = np.clip(pts, -2 ** 30, 2 ** 30)  # prevent Qt segmentation fault.
-            p.resetTransform()
-
-            if self.opts['useCache'] and self._exportOpts is False:
-                # Map pts to (x, y) coordinates of targetRect
-                pts -= self.data['sourceRect']['w'] / 2
-
-                # Draw symbols from pre-rendered atlas
-                pm = self.fragmentAtlas.pixmap
-
-                if _USE_QRECT:
-                    # Update targetRects if necessary
-                    updateMask = viewMask & (~self.data['targetQRectValid'])
-                    if np.any(updateMask):
-                        x, y = pts[:, updateMask].tolist()
-                        tr = self.data['targetQRect'][updateMask].tolist()
-                        w = self.data['sourceRect']['w'][updateMask].tolist()
-                        list(imap(QtCore.QRectF.setRect, tr, x, y, w, w))
-                        self.data['targetQRectValid'][updateMask] = True
-
-                    profiler('prep')
-                    if QT_LIB == 'PyQt4':
-                        p.drawPixmapFragments(
-                            self.data['targetQRect'][viewMask].tolist(),
-                            self.data['sourceQRect'][viewMask].tolist(),
-                            pm
-                        )
-                    else:
-                        list(imap(p.drawPixmap,
-                                  self.data['targetQRect'][viewMask].tolist(),
-                                  repeat(pm),
-                                  self.data['sourceQRect'][viewMask].tolist()))
-                    profiler('draw')
-                else:
-                    x, y = pts[:, viewMask].astype(int)
-                    sr = self.data['sourceRect'][viewMask]
-
-                    profiler('prep')
-                    list(imap(p.drawPixmap,
-                              x.tolist(), y.tolist(), repeat(pm),
-                              sr['x'].tolist(), sr['y'].tolist(), sr['w'].tolist(), sr['h'].tolist()))
-                    profiler('draw')
-
-=======
             pts = fn.clip_array(pts, -2 ** 30, 2 ** 30)  # prevent Qt segmentation fault.
             p.resetTransform()
 
@@ -1252,7 +1107,6 @@
                 profiler('prep')
                 self._pixmapFragments.draw(p, len(frags), self.fragmentAtlas.pixmap)
                 profiler('draw')
->>>>>>> 662730f1
             else:
                 # render each symbol individually
                 p.setRenderHint(p.RenderHint.Antialiasing, aa)
@@ -1292,7 +1146,6 @@
 
     def pointsAt(self, pos):
         return self.points()[self._maskAt(pos)][::-1]
-<<<<<<< HEAD
 
     def _maskAt(self, obj):
         """
@@ -1316,31 +1169,6 @@
             s, = self._style(['size'])
             w = h = s
 
-=======
-
-    def _maskAt(self, obj):
-        """
-        Return a boolean mask indicating all points that overlap obj, a QPointF or QRectF.
-        """
-        if isinstance(obj, QtCore.QPointF):
-            l = r = obj.x()
-            t = b = obj.y()
-        elif isinstance(obj, QtCore.QRectF):
-            l = obj.left()
-            r = obj.right()
-            t = obj.top()
-            b = obj.bottom()
-        else:
-            raise TypeError
-
-        if self.opts['pxMode'] and self.opts['useCache']:
-            w = self.data['sourceRect']['w']
-            h = self.data['sourceRect']['h']
-        else:
-            s, = self._style(['size'])
-            w = h = s
-
->>>>>>> 662730f1
         w = w / 2
         h = h / 2
 
