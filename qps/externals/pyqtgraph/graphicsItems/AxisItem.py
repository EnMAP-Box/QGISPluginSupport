--- conflicted
+++ resolved
@@ -1,5 +1,5 @@
 # -*- coding: utf-8 -*-
-from ..Qt import QtGui, QtCore, QT_LIB
+from ..Qt import QtGui, QtCore
 from ..python2_3 import asUnicode
 import numpy as np
 from ..Point import Point
@@ -975,11 +975,7 @@
             if lineAlpha is None:
                 lineAlpha = 255 / (i+1)
                 if self.grid is not False:
-<<<<<<< HEAD
-                    lineAlpha *= self.grid/255. * np.clip((0.05  * lengthInPixels / (len(ticks)+1)), 0., 1.)
-=======
                     lineAlpha *= self.grid/255. * fn.clip_scalar((0.05  * lengthInPixels / (len(ticks)+1)), 0., 1.)
->>>>>>> 662730f1
             elif isinstance(lineAlpha, float):
                 lineAlpha *= 255
                 lineAlpha = max(0, int(round(lineAlpha)))
@@ -1122,28 +1118,6 @@
                 offset = max(0,self.style['tickLength']) + textOffset
 
                 if self.orientation == 'left':
-<<<<<<< HEAD
-                    alignFlags = QtCore.Qt.AlignRight|QtCore.Qt.AlignVCenter
-                    rect = QtCore.QRectF(tickStop-offset-width, x-(height/2), width, height)
-                elif self.orientation == 'right':
-                    alignFlags = QtCore.Qt.AlignLeft|QtCore.Qt.AlignVCenter
-                    rect = QtCore.QRectF(tickStop+offset, x-(height/2), width, height)
-                elif self.orientation == 'top':
-                    alignFlags = QtCore.Qt.AlignHCenter|QtCore.Qt.AlignBottom
-                    rect = QtCore.QRectF(x-width/2., tickStop-offset-height, width, height)
-                elif self.orientation == 'bottom':
-                    alignFlags = QtCore.Qt.AlignHCenter|QtCore.Qt.AlignTop
-                    rect = QtCore.QRectF(x-width/2., tickStop+offset, width, height)
-
-                if QT_LIB == 'PyQt6':
-                    # PyQt6 doesn't allow or-ing of different enum types
-                    # so we need to take its value property
-                    textFlags = alignFlags.value | QtCore.Qt.TextDontClip.value
-                else:
-                    # for PyQt5, the following expression is not commutative!
-                    textFlags = alignFlags | QtCore.Qt.TextDontClip
-
-=======
                     alignFlags = QtCore.Qt.AlignmentFlag.AlignRight|QtCore.Qt.AlignmentFlag.AlignVCenter
                     rect = QtCore.QRectF(tickStop-offset-width, x-(height/2), width, height)
                 elif self.orientation == 'right':
@@ -1157,7 +1131,6 @@
                     rect = QtCore.QRectF(x-width/2., tickStop+offset, width, height)
 
                 textFlags = alignFlags | QtCore.Qt.TextFlag.TextDontClip    
->>>>>>> 662730f1
                 #p.setPen(self.pen())
                 #p.drawText(rect, textFlags, vstr)
                 textSpecs.append((rect, textFlags, vstr))
