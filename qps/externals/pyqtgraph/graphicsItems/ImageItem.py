--- conflicted
+++ resolved
@@ -54,10 +54,6 @@
         self._displayBuffer = None
         self._renderRequired = True
         self._unrenderable = False
-<<<<<<< HEAD
-        self._cupy = getCupy()
-=======
->>>>>>> 662730f1
         self._xp = None  # either numpy or cupy, to match the image data
         self._defferedLevels = None
 
@@ -215,11 +211,7 @@
         choose whether to downsample the image based on its size.
         `False` disables automatic downsampling.
         """
-<<<<<<< HEAD
-        self.autoDownsample = ads
-=======
         self.autoDownsample = active
->>>>>>> 662730f1
         self._renderRequired = True
         self.update()
 
@@ -282,10 +274,6 @@
         if update:
             self.update()
 
-<<<<<<< HEAD
-    def setRect(self, rect):
-        """Scale and translate the image to fit within rect (must be a QRect or QRectF)."""
-=======
     def setRect(self, *args):
         """
         setRect(rect) or setRect(x,y,w,h)
@@ -306,7 +294,6 @@
             if hasattr(args[0],'__len__'):
                 args = args[0] # promote tuple or list of values
             rect = QtCore.QRectF( *args ) # QRectF(x,y,w,h), but also accepts other initializers
->>>>>>> 662730f1
         tr = QtGui.QTransform()
         tr.translate(rect.left(), rect.top())
         tr.scale(rect.width() / self.width(), rect.height() / self.height())
@@ -323,19 +310,11 @@
 
     def _buildQImageBuffer(self, shape):
         self._displayBuffer = numpy.empty(shape[:2] + (4,), dtype=numpy.ubyte)
-<<<<<<< HEAD
-        if self._xp == self._cupy:
-            self._processingBuffer = self._xp.empty(shape[:2] + (4,), dtype=self._xp.ubyte)
-        else:
-            self._processingBuffer = self._displayBuffer
-        self.qimage = fn.makeQImage(self._displayBuffer, transpose=False, copy=False)
-=======
         if self._xp == getCupy():
             self._processingBuffer = self._xp.empty(shape[:2] + (4,), dtype=self._xp.ubyte)
         else:
             self._processingBuffer = self._displayBuffer
         self.qimage = None
->>>>>>> 662730f1
 
     def setImage(self, image=None, autoLevels=None, **kargs):
         """
@@ -387,12 +366,8 @@
                 return
         else:
             old_xp = self._xp
-<<<<<<< HEAD
-            self._xp = self._cupy.get_array_module(image) if self._cupy else numpy
-=======
             cp = getCupy()
             self._xp = cp.get_array_module(image) if cp else numpy
->>>>>>> 662730f1
             gotNewData = True
             processingSubstrateChanged = old_xp != self._xp
             if processingSubstrateChanged:
@@ -417,15 +392,8 @@
             else:
                 autoLevels = True
         if autoLevels:
-<<<<<<< HEAD
-            img = self.image
-            while img.size > 2**16:
-                img = img[::2, ::2]
-            mn, mx = self._xp.nanmin(img), self._xp.nanmax(img)
-=======
             level_samples = kargs.pop('levelSamples', 2**16) 
             mn, mx = self.quickMinMax( targetSize=level_samples )
->>>>>>> 662730f1
             # mn and mx can still be NaN if the data is all-NaN
             if mn == mx or self._xp.isnan(mn) or self._xp.isnan(mx):
                 mn = 0
@@ -450,8 +418,6 @@
             self._defferedLevels = None
             self.setLevels((levels))
 
-<<<<<<< HEAD
-=======
     def _update_data_transforms(self, axisOrder='col-major'):
         """ Sets up the transforms needed to map between input array and display """
         self._dataTransform = QtGui.QTransform()
@@ -463,7 +429,6 @@
             self._inverseDataTransform.rotate(-90)
 
         
->>>>>>> 662730f1
     def dataTransform(self):
         """
         Returns the transform that maps from this image's input array to its
@@ -504,13 +469,6 @@
         Returns (`min`, `max`).
         """
         data = self.image
-<<<<<<< HEAD
-        while data.size > targetSize:
-            ax = self._xp.argmax(data.shape)
-            sl = [slice(None)] * data.ndim
-            sl[ax] = slice(None, None, 2)
-            data = data[sl]
-=======
         if targetSize < 2: # keep at least two pixels
             targetSize = 2
         while True:
@@ -520,7 +478,6 @@
                 data = data[::2, ::] # downsample first axis
             else:
                 data = data[::, ::2] # downsample second axis
->>>>>>> 662730f1
         return self._xp.nanmin(data), self._xp.nanmax(data)
 
     def updateImage(self, *args, **kargs):
@@ -566,29 +523,6 @@
         else:
             image = self.image
 
-<<<<<<< HEAD
-        # if the image data is a small int, then we can combine levels + lut
-        # into a single lut for better performance
-        levels = self.levels
-        if levels is not None and lut is not None and levels.ndim == 1 and \
-                image.dtype in (self._xp.ubyte, self._xp.uint16):
-            if self._effectiveLut is None:
-                eflsize = 2**(image.itemsize*8)
-                ind = self._xp.arange(eflsize)
-                minlev, maxlev = levels
-                levdiff = maxlev - minlev
-                levdiff = 1 if levdiff == 0 else levdiff  # don't allow division by 0
-                lutdtype = self._xp.min_scalar_type(lut.shape[0] - 1)
-                efflut = fn.rescaleData(ind, scale=(lut.shape[0]-1)/levdiff,
-                                        offset=minlev, dtype=lutdtype, clip=(0, lut.shape[0]-1))
-                efflut = lut[efflut]
-
-                self._effectiveLut = efflut
-            lut = self._effectiveLut
-            levels = None
-
-=======
->>>>>>> 662730f1
         # Convert single-channel image to 2D array
         if image.ndim == 3 and image.shape[-1] == 1:
             image = image[..., 0]
@@ -781,16 +715,6 @@
         xp = self._xp
         augmented_alpha = False
 
-<<<<<<< HEAD
-        if self._processingBuffer is None or self._processingBuffer.shape[:2] != image.shape[:2]:
-            self._buildQImageBuffer(image.shape)
-
-        fn.makeARGB(image, lut=lut, levels=levels, output=self._processingBuffer)
-        if self._xp == self._cupy:
-            self._processingBuffer.get(out=self._displayBuffer)
-        self._renderRequired = False
-        self._unrenderable = False
-=======
         # if lut is 1d, then lut[image] is fastest
         # if lut is 2d, then lut.take(image, axis=0) is faster than lut[image]
 
@@ -901,7 +825,6 @@
         if ctbl is not None:
             qimage.setColorTable(ctbl)
         return qimage
->>>>>>> 662730f1
 
     def paint(self, p, *args):
         profile = debug.Profiler()
@@ -924,14 +847,10 @@
             p.drawRect(self.boundingRect())
 
     def save(self, fileName, *args):
-<<<<<<< HEAD
-        """Save this image to file. Note that this saves the visible image (after scale/color changes), not the original data."""
-=======
         """
         Saves this image to file. Note that this saves the visible image (after scale/color changes), not the 
         original data.
         """
->>>>>>> 662730f1
         if self._renderRequired:
             self.render()
         self.qimage.save(fileName, *args)
@@ -946,13 +865,8 @@
         If `step` is 'auto', then a step is chosen such that the analyzed data has
         dimensions approximating `targetImageSize` for each axis.
 
-<<<<<<< HEAD
-        The *bins* argument and any extra keyword arguments are passed to
-        self.xp.histogram(). If *bins* is 'auto', then a bin number is automatically
-=======
         The `bins` argument and any extra keyword arguments are passed to
         ``self.xp.histogram()``. If `bins` is `auto`, a bin number is automatically
->>>>>>> 662730f1
         chosen based on the image characteristics:
 
         * Integer images will have approximately `targetHistogramSize` bins,
@@ -986,11 +900,7 @@
                 step = int(self._xp.ceil((mx - mn) / 500.))
                 bins = []
                 if step > 0.0:
-<<<<<<< HEAD
-                    bins = self._xp.arange(mn, mx + 1.01 * step, step, dtype=self._xp.int)
-=======
                     bins = self._xp.arange(mn, mx + 1.01 * step, step, dtype=int)
->>>>>>> 662730f1
             else:
                 # for float data, let numpy select the bins.
                 bins = self._xp.linspace(mn, mx, 500)
@@ -1007,26 +917,16 @@
                 stepChan = stepData[..., i]
                 stepChan = stepChan[self._xp.isfinite(stepChan)]
                 h = self._xp.histogram(stepChan, **kwds)
-<<<<<<< HEAD
-                if self._cupy:
-                    hist.append((self._cupy.asnumpy(h[1][:-1]), self._cupy.asnumpy(h[0])))
-=======
                 if cp:
                     hist.append((cp.asnumpy(h[1][:-1]), cp.asnumpy(h[0])))
->>>>>>> 662730f1
                 else:
                     hist.append((h[1][:-1], h[0]))
             return hist
         else:
             stepData = stepData[self._xp.isfinite(stepData)]
             hist = self._xp.histogram(stepData, **kwds)
-<<<<<<< HEAD
-            if self._cupy:
-                return self._cupy.asnumpy(hist[1][:-1]), self._cupy.asnumpy(hist[0])
-=======
             if cp:
                 return cp.asnumpy(hist[1][:-1]), cp.asnumpy(hist[0])
->>>>>>> 662730f1
             else:
                 return hist[1][:-1], hist[0]
 
