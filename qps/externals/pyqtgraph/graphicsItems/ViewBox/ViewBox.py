# -*- coding: utf-8 -*-
import weakref
import sys
import math
from copy import deepcopy
import numpy as np
from ...Qt import QtGui, QtCore
from ...python2_3 import basestring
from ...Point import Point
from ... import functions as fn
from .. ItemGroup import ItemGroup
from .. GraphicsWidget import GraphicsWidget
from ... import debug as debug
from ... import getConfigOption
from ...Qt import isQObjectAlive

__all__ = ['ViewBox']


class WeakList(object):

    def __init__(self):
        self._items = []

    def append(self, obj):
        #Add backwards to iterate backwards (to make iterating more efficient on removal).
        self._items.insert(0, weakref.ref(obj))

    def __iter__(self):
        i = len(self._items)-1
        while i >= 0:
            ref = self._items[i]
            d = ref()
            if d is None:
                del self._items[i]
            else:
                yield d
            i -= 1


class ChildGroup(ItemGroup):

    def __init__(self, parent):
        ItemGroup.__init__(self, parent)

        # Used as callback to inform ViewBox when items are added/removed from
        # the group.
        # Note 1: We would prefer to override itemChange directly on the
        #         ViewBox, but this causes crashes on PySide.
        # Note 2: We might also like to use a signal rather than this callback
        #         mechanism, but this causes a different PySide crash.
        self.itemsChangedListeners = WeakList()

        # excempt from telling view when transform changes
        self._GraphicsObject__inform_view_on_change = False

    def itemChange(self, change, value):
        ret = ItemGroup.itemChange(self, change, value)
        if change in [
            self.GraphicsItemChange.ItemChildAddedChange,
            self.GraphicsItemChange.ItemChildRemovedChange,
        ]:
            try:
                itemsChangedListeners = self.itemsChangedListeners
            except AttributeError:
                # It's possible that the attribute was already collected when the itemChange happened
                # (if it was triggered during the gc of the object).
                pass
            else:
                for listener in itemsChangedListeners:
                    listener.itemsChanged()
        return ret


class ViewBox(GraphicsWidget):
    """
    **Bases:** :class:`GraphicsWidget <pyqtgraph.GraphicsWidget>`

    Box that allows internal scaling/panning of children by mouse drag.
    This class is usually created automatically as part of a :class:`PlotItem <pyqtgraph.PlotItem>` or :class:`Canvas <pyqtgraph.canvas.Canvas>` or with :func:`GraphicsLayout.addViewBox() <pyqtgraph.GraphicsLayout.addViewBox>`.

    Features:

    * Scaling contents by mouse or auto-scale when contents change
    * View linking--multiple views display the same data ranges
    * Configurable by context menu
    * Item coordinate mapping methods

    """

    sigYRangeChanged = QtCore.Signal(object, object)
    sigXRangeChanged = QtCore.Signal(object, object)
    sigRangeChangedManually = QtCore.Signal(object)
    sigRangeChanged = QtCore.Signal(object, object, object)
    sigStateChanged = QtCore.Signal(object)
    sigTransformChanged = QtCore.Signal(object)
    sigResized = QtCore.Signal(object)

    ## mouse modes
    PanMode = 3
    RectMode = 1

    ## axes
    XAxis = 0
    YAxis = 1
    XYAxes = 2

    ## for linking views together
    NamedViews = weakref.WeakValueDictionary()   # name: ViewBox
    AllViews = weakref.WeakKeyDictionary()       # ViewBox: None

    def __init__(self, parent=None, border=None, lockAspect=False, enableMouse=True, invertY=False, enableMenu=True, name=None, invertX=False, defaultPadding=0.02):
        """
        =================  =============================================================
        **Arguments:**
        *parent*           (QGraphicsWidget) Optional parent widget
        *border*           (QPen) Do draw a border around the view, give any
                           single argument accepted by :func:`mkPen <pyqtgraph.mkPen>`
        *lockAspect*       (False or float) The aspect ratio to lock the view
                           coorinates to. (or False to allow the ratio to change)
        *enableMouse*      (bool) Whether mouse can be used to scale/pan the view
        *invertY*          (bool) See :func:`invertY <pyqtgraph.ViewBox.invertY>`
        *invertX*          (bool) See :func:`invertX <pyqtgraph.ViewBox.invertX>`
        *enableMenu*       (bool) Whether to display a context menu when
                           right-clicking on the ViewBox background.
        *name*             (str) Used to register this ViewBox so that it appears
                           in the "Link axis" dropdown inside other ViewBox
                           context menus. This allows the user to manually link
                           the axes of any other view to this one.
        *defaultPadding*   (float) fraction of the data range that will be added
                           as padding by default
        =================  =============================================================
        """

        GraphicsWidget.__init__(self, parent)
        self.name = None
        self.linksBlocked = False
        self.addedItems = []
        self._matrixNeedsUpdate = True  ## indicates that range has changed, but matrix update was deferred
        self._autoRangeNeedsUpdate = True ## indicates auto-range needs to be recomputed.

        self._lastScene = None  ## stores reference to the last known scene this view was a part of.

        self.state = {

            ## separating targetRange and viewRange allows the view to be resized
            ## while keeping all previously viewed contents visible
            'targetRange': [[0,1], [0,1]],   ## child coord. range visible [[xmin, xmax], [ymin, ymax]]
            'viewRange': [[0,1], [0,1]],     ## actual range viewed

            'yInverted': invertY,
            'xInverted': invertX,
            'aspectLocked': False,    ## False if aspect is unlocked, otherwise float specifies the locked ratio.
            'autoRange': [True, True],  ## False if auto range is disabled,
                                        ## otherwise float gives the fraction of data that is visible
            'autoPan': [False, False],         ## whether to only pan (do not change scaling) when auto-range is enabled
            'autoVisibleOnly': [False, False], ## whether to auto-range only to the visible portion of a plot
            'linkedViews': [None, None],  ## may be None, "viewName", or weakref.ref(view)
                                          ## a name string indicates that the view *should* link to another, but no view with that name exists yet.
            'defaultPadding': defaultPadding,

            'mouseEnabled': [enableMouse, enableMouse],
            'mouseMode': ViewBox.PanMode if getConfigOption('leftButtonPan') else ViewBox.RectMode,
            'enableMenu': enableMenu,
            'wheelScaleFactor': -1.0 / 8.0,

            'background': None,

            # Limits
            'limits': {
                'xLimits': [None, None],   # Maximum and minimum visible X values
                'yLimits': [None, None],   # Maximum and minimum visible Y values
                'xRange': [None, None],   # Maximum and minimum X range
                'yRange': [None, None],   # Maximum and minimum Y range
                }

        }
        self._updatingRange = False  ## Used to break recursive loops. See updateAutoRange.
        self._itemBoundsCache = weakref.WeakKeyDictionary()

        self.locateGroup = None  ## items displayed when using ViewBox.locate(item)

        self.setFlag(self.GraphicsItemFlag.ItemClipsChildrenToShape)
        self.setFlag(self.GraphicsItemFlag.ItemIsFocusable, True)  ## so we can receive key presses

        ## childGroup is required so that ViewBox has local coordinates similar to device coordinates.
        ## this is a workaround for a Qt + OpenGL bug that causes improper clipping
        ## https://bugreports.qt.nokia.com/browse/QTBUG-23723
        self.childGroup = ChildGroup(self)
        self.childGroup.itemsChangedListeners.append(self)

        self.background = QtGui.QGraphicsRectItem(self.rect())
        self.background.setParentItem(self)
        self.background.setZValue(-1e6)
        self.background.setPen(fn.mkPen(None))
        self.updateBackground()

        self.border = fn.mkPen(border)

        self.borderRect = QtGui.QGraphicsRectItem(self.rect())
        self.borderRect.setParentItem(self)
        self.borderRect.setZValue(1e3)
        self.borderRect.setPen(self.border)

        ## Make scale box that is shown when dragging on the view
        self.rbScaleBox = QtGui.QGraphicsRectItem(0, 0, 1, 1)
        self.rbScaleBox.setPen(fn.mkPen((255,255,100), width=1))
        self.rbScaleBox.setBrush(fn.mkBrush(255,255,0,100))
        self.rbScaleBox.setZValue(1e9)
        self.rbScaleBox.hide()
        self.addItem(self.rbScaleBox, ignoreBounds=True)

        ## show target rect for debugging
        self.target = QtGui.QGraphicsRectItem(0, 0, 1, 1)
        self.target.setPen(fn.mkPen('r'))
        self.target.setParentItem(self)
        self.target.hide()

        self.axHistory = [] # maintain a history of zoom locations
        self.axHistoryPointer = -1 # pointer into the history. Allows forward/backward movement, not just "undo"

        self.setZValue(-100)
        self.setSizePolicy(QtGui.QSizePolicy(QtGui.QSizePolicy.Policy.Expanding, QtGui.QSizePolicy.Policy.Expanding))

        self.setAspectLocked(lockAspect)

        if enableMenu:
            self.menu = ViewBoxMenu(self)
        else:
            self.menu = None

        self.register(name)
        if name is None:
            self.updateViewLists()

    def getAspectRatio(self):
        '''return the current aspect ratio'''
        rect = self.rect()
        vr = self.viewRect()
        if rect.height() == 0 or vr.width() == 0 or vr.height() == 0:
            currentRatio = 1.0
        else:
            currentRatio = (rect.width()/float(rect.height())) / (
                                                vr.width()/vr.height())
        return currentRatio

    def register(self, name):
        """
        Add this ViewBox to the registered list of views.

        This allows users to manually link the axes of any other ViewBox to
        this one. The specified *name* will appear in the drop-down lists for
        axis linking in the context menus of all other views.

        The same can be accomplished by initializing the ViewBox with the *name* attribute.
        """
        ViewBox.AllViews[self] = None
        if self.name is not None:
            del ViewBox.NamedViews[self.name]
        self.name = name
        if name is not None:
            ViewBox.NamedViews[name] = self
            ViewBox.updateAllViewLists()
            sid = id(self)
            self.destroyed.connect(lambda: ViewBox.forgetView(sid, name) if (ViewBox is not None and 'sid' in locals() and 'name' in locals()) else None)

    def unregister(self):
        """
        Remove this ViewBox from the list of linkable views. (see :func:`register() <pyqtgraph.ViewBox.register>`)
        """
        del ViewBox.AllViews[self]
        if self.name is not None:
            del ViewBox.NamedViews[self.name]

    def close(self):
        self.clear()
        self.unregister()

    def implements(self, interface):
        return interface == 'ViewBox'

    # removed due to https://bugreports.qt-project.org/browse/PYSIDE-86
    #def itemChange(self, change, value):
        ## Note: Calling QWidget.itemChange causes segv in python 3 + PyQt
        ##ret = QtGui.QGraphicsItem.itemChange(self, change, value)
        #ret = GraphicsWidget.itemChange(self, change, value)
        #if change == self.ItemSceneChange:
            #scene = self.scene()
            #if scene is not None and hasattr(scene, 'sigPrepareForPaint'):
                #scene.sigPrepareForPaint.disconnect(self.prepareForPaint)
        #elif change == self.ItemSceneHasChanged:
            #scene = self.scene()
            #if scene is not None and hasattr(scene, 'sigPrepareForPaint'):
                #scene.sigPrepareForPaint.connect(self.prepareForPaint)
        #return ret

    def prepareForPaint(self):
        #autoRangeEnabled = (self.state['autoRange'][0] is not False) or (self.state['autoRange'][1] is not False)
        # don't check whether auto range is enabled here--only check when setting dirty flag.
        if self._autoRangeNeedsUpdate: # and autoRangeEnabled:
            self.updateAutoRange()
        self.updateMatrix()

    def getState(self, copy=True):
        """Return the current state of the ViewBox.
        Linked views are always converted to view names in the returned state."""
        state = self.state.copy()
        views = []
        for v in state['linkedViews']:
            if isinstance(v, weakref.ref):
                v = v()
            if v is None or isinstance(v, basestring):
                views.append(v)
            else:
                views.append(v.name)
        state['linkedViews'] = views
        if copy:
            return deepcopy(state)
        else:
            return state

    def setState(self, state):
        """Restore the state of this ViewBox.
        (see also getState)"""
        state = state.copy()
        self.setXLink(state['linkedViews'][0])
        self.setYLink(state['linkedViews'][1])
        del state['linkedViews']

        self.state.update(state)

        self._applyMenuEnabled()
        self.updateViewRange()
        self.sigStateChanged.emit(self)

    def setBackgroundColor(self, color):
        """
        Set the background color of the ViewBox.

        If color is None, then no background will be drawn.

        Added in version 0.9.9
        """
        self.background.setVisible(color is not None)
        self.state['background'] = color
        self.updateBackground()

    def setMouseMode(self, mode):
        """
        Set the mouse interaction mode. *mode* must be either ViewBox.PanMode or ViewBox.RectMode.
        In PanMode, the left mouse button pans the view and the right button scales.
        In RectMode, the left button draws a rectangle which updates the visible region (this mode is more suitable for single-button mice)
        """
        if mode not in [ViewBox.PanMode, ViewBox.RectMode]:
            raise Exception("Mode must be ViewBox.PanMode or ViewBox.RectMode")
        self.state['mouseMode'] = mode
        self.sigStateChanged.emit(self)

    def setLeftButtonAction(self, mode='rect'):  ## for backward compatibility
        if mode.lower() == 'rect':
            self.setMouseMode(ViewBox.RectMode)
        elif mode.lower() == 'pan':
            self.setMouseMode(ViewBox.PanMode)
        else:
            raise Exception('graphicsItems:ViewBox:setLeftButtonAction: unknown mode = %s (Options are "pan" and "rect")' % mode)

    def innerSceneItem(self):
        return self.childGroup

    def setMouseEnabled(self, x=None, y=None):
        """
        Set whether each axis is enabled for mouse interaction. *x*, *y* arguments must be True or False.
        This allows the user to pan/scale one axis of the view while leaving the other axis unchanged.
        """
        if x is not None:
            self.state['mouseEnabled'][0] = x
        if y is not None:
            self.state['mouseEnabled'][1] = y
        self.sigStateChanged.emit(self)

    def mouseEnabled(self):
        return self.state['mouseEnabled'][:]

    def setMenuEnabled(self, enableMenu=True):
        self.state['enableMenu'] = enableMenu
        self._applyMenuEnabled()
        self.sigStateChanged.emit(self)

    def menuEnabled(self):
        return self.state.get('enableMenu', True)

    def _applyMenuEnabled(self):
        enableMenu = self.state.get("enableMenu", True)
        if enableMenu and self.menu is None:
            self.menu = ViewBoxMenu(self)
            self.updateViewLists()
        elif not enableMenu and self.menu is not None:
            self.menu.setParent(None)
            self.menu = None

    def addItem(self, item, ignoreBounds=False):
        """
        Add a QGraphicsItem to this view. The view will include this item when determining how to set its range
        automatically unless *ignoreBounds* is True.
        """
        if item.zValue() < self.zValue():
            item.setZValue(self.zValue()+1)

        scene = self.scene()
        if scene is not None and scene is not item.scene():
            scene.addItem(item)  ## Necessary due to Qt bug: https://bugreports.qt-project.org/browse/QTBUG-18616
        item.setParentItem(self.childGroup)

        if not ignoreBounds:
            self.addedItems.append(item)
        self.updateAutoRange()

    def removeItem(self, item):
        """Remove an item from this view."""
        try:
            self.addedItems.remove(item)
        except:
            pass

        scene = self.scene()
        if scene is not None:
            scene.removeItem(item)
        item.setParentItem(None)

        self.updateAutoRange()

    def clear(self):
        for i in self.addedItems[:]:
            self.removeItem(i)
        for ch in self.childGroup.childItems():
            ch.setParentItem(None)

    def resizeEvent(self, ev):
        if ev.oldSize() != ev.newSize():
            self._matrixNeedsUpdate = True

            self.linkedXChanged()
            self.linkedYChanged()

            self.updateAutoRange()
            self.updateViewRange()

            # self._matrixNeedsUpdate = True

            self.background.setRect(self.rect())
            self.borderRect.setRect(self.rect())
        
            self.sigStateChanged.emit(self)
            self.sigResized.emit(self)


    def viewRange(self):
        """Return a the view's visible range as a list: [[xmin, xmax], [ymin, ymax]]"""
        return [x[:] for x in self.state['viewRange']]  ## return copy

    def viewRect(self):
        """Return a QRectF bounding the region visible within the ViewBox"""
        try:
            vr0 = self.state['viewRange'][0]
            vr1 = self.state['viewRange'][1]
            return QtCore.QRectF(vr0[0], vr1[0], vr0[1]-vr0[0], vr1[1] - vr1[0])
        except:
            print("make qrectf failed:", self.state['viewRange'])
            raise

    def targetRange(self):
        return [x[:] for x in self.state['targetRange']]  ## return copy

    def targetRect(self):
        """
        Return the region which has been requested to be visible.
        (this is not necessarily the same as the region that is *actually* visible--
        resizing and aspect ratio constraints can cause targetRect() and viewRect() to differ)
        """
        try:
            tr0 = self.state['targetRange'][0]
            tr1 = self.state['targetRange'][1]
            return QtCore.QRectF(tr0[0], tr1[0], tr0[1]-tr0[0], tr1[1] - tr1[0])
        except:
            print("make qrectf failed:", self.state['targetRange'])
            raise

    def _resetTarget(self):
        # Reset target range to exactly match current view range.
        # This is used during mouse interaction to prevent unpredictable
        # behavior (because the user is unaware of targetRange).
        if self.state['aspectLocked'] is False: # (interferes with aspect locking)
            self.state['targetRange'] = [self.state['viewRange'][0][:], self.state['viewRange'][1][:]]

    def setRange(self, rect=None, xRange=None, yRange=None, padding=None, update=True, disableAutoRange=True):
        """
        Set the visible range of the ViewBox.
        Must specify at least one of *rect*, *xRange*, or *yRange*.

        ================== =====================================================================
        **Arguments:**
        *rect*             (QRectF) The full range that should be visible in the view box.
        *xRange*           (min,max) The range that should be visible along the x-axis.
        *yRange*           (min,max) The range that should be visible along the y-axis.
        *padding*          (float) Expand the view by a fraction of the requested range.
                           By default, this value is set between the default padding value
                           and 0.1 depending on the size of the ViewBox.
        *update*           (bool) If True, update the range of the ViewBox immediately.
                           Otherwise, the update is deferred until before the next render.
        *disableAutoRange* (bool) If True, auto-ranging is diabled. Otherwise, it is left
                           unchanged.
        ================== =====================================================================

        """

        changes = {}   # axes
        setRequested = [False, False]

        if rect is not None:
            changes = {0: [rect.left(), rect.right()], 1: [rect.top(), rect.bottom()]}
            setRequested = [True, True]
        if xRange is not None:
            changes[0] = xRange
            setRequested[0] = True
        if yRange is not None:
            changes[1] = yRange
            setRequested[1] = True

        if len(changes) == 0:
            print(rect)
            raise Exception("Must specify at least one of rect, xRange, or yRange. (gave rect=%s)" % str(type(rect)))

        # Update axes one at a time
        changed = [False, False]

        # Disable auto-range for each axis that was requested to be set
        if disableAutoRange:
            xOff = False if setRequested[0] else None
            yOff = False if setRequested[1] else None
            self.enableAutoRange(x=xOff, y=yOff)
            changed.append(True)

        limits = (self.state['limits']['xLimits'], self.state['limits']['yLimits'])
        minRng = [self.state['limits']['xRange'][0], self.state['limits']['yRange'][0]]
        maxRng = [self.state['limits']['xRange'][1], self.state['limits']['yRange'][1]]

        for ax, range in changes.items():
            mn = min(range)
            mx = max(range)

            # If we requested 0 range, try to preserve previous scale.
            # Otherwise just pick an arbitrary scale.
            if mn == mx:
                dy = self.state['viewRange'][ax][1] - self.state['viewRange'][ax][0]
                if dy == 0:
                    dy = 1
                mn -= dy*0.5
                mx += dy*0.5

            # Make sure no nan/inf get through
            if not math.isfinite(mn) or not math.isfinite(mx):
                raise Exception("Cannot set range [%s, %s]" % (str(mn), str(mx)))

            # Apply padding
            if padding is None:
                xpad = self.suggestPadding(ax)
            else:
                xpad = padding
            p = (mx-mn) * xpad
            mn -= p
            mx += p

            # max range cannot be larger than bounds, if they are given
            if limits[ax][0] is not None and limits[ax][1] is not None:
                if maxRng[ax] is not None:
                    maxRng[ax] = min(maxRng[ax], limits[ax][1] - limits[ax][0])
                else:
                    maxRng[ax] = limits[ax][1] - limits[ax][0]

            # If we have limits, we will have at least a max range as well
            if maxRng[ax] is not None or minRng[ax] is not None:
                diff = mx - mn
                if maxRng[ax] is not None and diff > maxRng[ax]:
                    delta = maxRng[ax] - diff
                elif minRng[ax] is not None and diff < minRng[ax]:
                    delta = minRng[ax] - diff
                else:
                    delta = 0

                mn -= delta / 2.
                mx += delta / 2.

            # Make sure our requested area is within limits, if any
            if limits[ax][0] is not None or limits[ax][1] is not None:
                lmn, lmx = limits[ax]
                if lmn is not None and mn < lmn:
                    delta = lmn - mn  # Shift the requested view to match our lower limit
                    mn = lmn
                    mx += delta
                elif lmx is not None and mx > lmx:
                    delta = lmx - mx
                    mx = lmx
                    mn += delta

            # Set target range
            if self.state['targetRange'][ax] != [mn, mx]:
                self.state['targetRange'][ax] = [mn, mx]
                changed[ax] = True

        # Update viewRange to match targetRange as closely as possible while
        # accounting for aspect ratio constraint
        lockX, lockY = setRequested
        if lockX and lockY:
            lockX = False
            lockY = False
        self.updateViewRange(lockX, lockY)

        # If nothing has changed, we are done.
        if any(changed):
            # Update target rect for debugging
            if self.target.isVisible():
                self.target.setRect(self.mapRectFromItem(self.childGroup, self.targetRect()))

            # If ortho axes have auto-visible-only, update them now
            # Note that aspect ratio constraints and auto-visible probably do not work together..
            if changed[0] and self.state['autoVisibleOnly'][1] and (self.state['autoRange'][0] is not False):
                self._autoRangeNeedsUpdate = True
            elif changed[1] and self.state['autoVisibleOnly'][0] and (self.state['autoRange'][1] is not False):
                self._autoRangeNeedsUpdate = True

            self.sigStateChanged.emit(self)

    def setYRange(self, min, max, padding=None, update=True):
        """
        Set the visible Y range of the view to [*min*, *max*].
        The *padding* argument causes the range to be set larger by the fraction specified.
        (by default, this value is between the default padding and 0.1 depending on the size of the ViewBox)
        """
        self.setRange(yRange=[min, max], update=update, padding=padding)

    def setXRange(self, min, max, padding=None, update=True):
        """
        Set the visible X range of the view to [*min*, *max*].
        The *padding* argument causes the range to be set larger by the fraction specified.
        (by default, this value is between the default padding and 0.1 depending on the size of the ViewBox)
        """
        self.setRange(xRange=[min, max], update=update, padding=padding)

    def autoRange(self, padding=None, items=None, item=None):
        """
        Set the range of the view box to make all children visible.
        Note that this is not the same as enableAutoRange, which causes the view to
        automatically auto-range whenever its contents are changed.

        ==============  =============================================================
        **Arguments:**
        padding         The fraction of the total data range to add on to the final
                        visible range. By default, this value is set between the 
                        default padding and 0.1 depending on the size of the ViewBox.
        items           If specified, this is a list of items to consider when
                        determining the visible range.
        ==============  =============================================================
        """
        if item is None:
            bounds = self.childrenBoundingRect(items=items)
        else:
            bounds = self.mapFromItemToView(item, item.boundingRect()).boundingRect()

        if bounds is not None:
            self.setRange(bounds, padding=padding)

    def suggestPadding(self, axis):
        l = self.width() if axis==0 else self.height()
        def_pad = self.state['defaultPadding']
        if def_pad == 0.: 
            return def_pad # respect requested zero padding
        max_pad = max(0.1, def_pad) # don't shrink a large default padding
        if l > 0:
            padding = fn.clip_scalar( 50*def_pad / (l**0.5), def_pad, max_pad)
        else:
            padding = def_pad
        return padding

    def setLimits(self, **kwds):
        """
        Set limits that constrain the possible view ranges.

        **Panning limits**. The following arguments define the region within the
        viewbox coordinate system that may be accessed by panning the view.

        =========== ============================================================
        xMin        Minimum allowed x-axis value
        xMax        Maximum allowed x-axis value
        yMin        Minimum allowed y-axis value
        yMax        Maximum allowed y-axis value
        =========== ============================================================

        **Scaling limits**. These arguments prevent the view being zoomed in or
        out too far.

        =========== ============================================================
        minXRange   Minimum allowed left-to-right span across the view.
        maxXRange   Maximum allowed left-to-right span across the view.
        minYRange   Minimum allowed top-to-bottom span across the view.
        maxYRange   Maximum allowed top-to-bottom span across the view.
        =========== ============================================================

        Added in version 0.9.9
        """
        update = False
        allowed = ['xMin', 'xMax', 'yMin', 'yMax', 'minXRange', 'maxXRange', 'minYRange', 'maxYRange']
        for kwd in kwds:
            if kwd not in allowed:
                raise ValueError("Invalid keyword argument '%s'." % kwd)
        for axis in [0,1]:
            for mnmx in [0,1]:
                kwd = [['xMin', 'xMax'], ['yMin', 'yMax']][axis][mnmx]
                lname = ['xLimits', 'yLimits'][axis]
                if kwd in kwds and self.state['limits'][lname][mnmx] != kwds[kwd]:
                    self.state['limits'][lname][mnmx] = kwds[kwd]
                    update = True
                kwd = [['minXRange', 'maxXRange'], ['minYRange', 'maxYRange']][axis][mnmx]
                lname = ['xRange', 'yRange'][axis]
                if kwd in kwds and self.state['limits'][lname][mnmx] != kwds[kwd]:
                    self.state['limits'][lname][mnmx] = kwds[kwd]
                    update = True

        if update:
            self.updateViewRange()

    def scaleBy(self, s=None, center=None, x=None, y=None):
        """
        Scale by *s* around given center point (or center of view).
        *s* may be a Point or tuple (x, y).

        Optionally, x or y may be specified individually. This allows the other
        axis to be left unaffected (note that using a scale factor of 1.0 may
        cause slight changes due to floating-point error).
        """
        if s is not None:
            x, y = s[0], s[1]

        affect = [x is not None, y is not None]
        if not any(affect):
            return

        scale = Point([1.0 if x is None else x, 1.0 if y is None else y])

        if self.state['aspectLocked'] is not False:
            scale[0] = scale[1]

        vr = self.targetRect()
        if center is None:
            center = Point(vr.center())
        else:
            center = Point(center)

        tl = center + (vr.topLeft()-center) * scale
        br = center + (vr.bottomRight()-center) * scale

        if not affect[0]:
            self.setYRange(tl.y(), br.y(), padding=0)
        elif not affect[1]:
            self.setXRange(tl.x(), br.x(), padding=0)
        else:
            self.setRange(QtCore.QRectF(tl, br), padding=0)

    def translateBy(self, t=None, x=None, y=None):
        """
        Translate the view by *t*, which may be a Point or tuple (x, y).

        Alternately, x or y may be specified independently, leaving the other
        axis unchanged (note that using a translation of 0 may still cause
        small changes due to floating-point error).
        """
        vr = self.targetRect()
        if t is not None:
            t = Point(t)
            self.setRange(vr.translated(t), padding=0)
        else:
            if x is not None:
                x = vr.left()+x, vr.right()+x
            if y is not None:
                y = vr.top()+y, vr.bottom()+y
            if x is not None or y is not None:
                self.setRange(xRange=x, yRange=y, padding=0)

    def enableAutoRange(self, axis=None, enable=True, x=None, y=None):
        """
        Enable (or disable) auto-range for *axis*, which may be ViewBox.XAxis, ViewBox.YAxis, or ViewBox.XYAxes for both
        (if *axis* is omitted, both axes will be changed).
        When enabled, the axis will automatically rescale when items are added/removed or change their shape.
        The argument *enable* may optionally be a float (0.0-1.0) which indicates the fraction of the data that should
        be visible (this only works with items implementing a dataRange method, such as PlotDataItem).
        """
        # support simpler interface:
        if x is not None or y is not None:
            if x is not None:
                self.enableAutoRange(ViewBox.XAxis, x)
            if y is not None:
                self.enableAutoRange(ViewBox.YAxis, y)
            return

        if enable is True:
            enable = 1.0

        if axis is None:
            axis = ViewBox.XYAxes

        needAutoRangeUpdate = False

        if axis == ViewBox.XYAxes or axis == 'xy':
            axes = [0, 1]
        elif axis == ViewBox.XAxis or axis == 'x':
            axes = [0]
        elif axis == ViewBox.YAxis or axis == 'y':
            axes = [1]
        else:
            raise Exception('axis argument must be ViewBox.XAxis, ViewBox.YAxis, or ViewBox.XYAxes.')

        for ax in axes:
            if self.state['autoRange'][ax] != enable:
                # If we are disabling, do one last auto-range to make sure that
                # previously scheduled auto-range changes are enacted
                if enable is False and self._autoRangeNeedsUpdate:
                    self.updateAutoRange()

                self.state['autoRange'][ax] = enable
                self._autoRangeNeedsUpdate |= (enable is not False)
                self.update()

        self.sigStateChanged.emit(self)

    def disableAutoRange(self, axis=None):
        """Disables auto-range. (See enableAutoRange)"""
        self.enableAutoRange(axis, enable=False)

    def autoRangeEnabled(self):
        return self.state['autoRange'][:]

    def setAutoPan(self, x=None, y=None):
        """Set whether automatic range will only pan (not scale) the view.
        """
        if x is not None:
            self.state['autoPan'][0] = x
        if y is not None:
            self.state['autoPan'][1] = y
        if None not in [x,y]:
            self.updateAutoRange()

    def setAutoVisible(self, x=None, y=None):
        """Set whether automatic range uses only visible data when determining
        the range to show.
        """
        if x is not None:
            self.state['autoVisibleOnly'][0] = x
            if x is True:
                self.state['autoVisibleOnly'][1] = False
        if y is not None:
            self.state['autoVisibleOnly'][1] = y
            if y is True:
                self.state['autoVisibleOnly'][0] = False

        if x is not None or y is not None:
            self.updateAutoRange()

    def updateAutoRange(self):
        ## Break recursive loops when auto-ranging.
        ## This is needed because some items change their size in response
        ## to a view change.
        if self._updatingRange:
            return
        self._updatingRange = True
        try:
            targetRect = self.viewRange()
            if not any(self.state['autoRange']):
                return

            fractionVisible = self.state['autoRange'][:]
            for i in [0,1]:
                if type(fractionVisible[i]) is bool:
                    fractionVisible[i] = 1.0

            childRange = None

            order = [0,1]
            if self.state['autoVisibleOnly'][0] is True:
                order = [1,0]

            args = {}
            for ax in order:
                if self.state['autoRange'][ax] is False:
                    continue
                if self.state['autoVisibleOnly'][ax]:
                    oRange = [None, None]
                    oRange[ax] = targetRect[1-ax]
                    childRange = self.childrenBounds(frac=fractionVisible, orthoRange=oRange)
                else:
                    if childRange is None:
                        childRange = self.childrenBounds(frac=fractionVisible)
                ## Make corrections to range
                xr = childRange[ax]
                if xr is not None:
                    if self.state['autoPan'][ax]:
                        x = sum(xr) * 0.5
                        w2 = (targetRect[ax][1]-targetRect[ax][0]) / 2.
                        childRange[ax] = [x-w2, x+w2]
                    else:
                        padding = self.suggestPadding(ax)
                        wp = (xr[1] - xr[0]) * padding
                        childRange[ax][0] -= wp
                        childRange[ax][1] += wp
                    targetRect[ax] = childRange[ax]
                    args['xRange' if ax == 0 else 'yRange'] = targetRect[ax]

            # check for and ignore bad ranges
            for k in ['xRange', 'yRange']:
                if k in args:
                    if not math.isfinite(args[k][0]) or not math.isfinite(args[k][1]):
                        _ = args.pop(k)
                        #print("Warning: %s is invalid: %s" % (k, str(r))

            if len(args) == 0:
                return
            args['padding'] = 0.0
            args['disableAutoRange'] = False
            self.setRange(**args)
        finally:
            self._autoRangeNeedsUpdate = False
            self._updatingRange = False

    def setXLink(self, view):
        """Link this view's X axis to another view. (see LinkView)"""
        self.linkView(self.XAxis, view)

    def setYLink(self, view):
        """Link this view's Y axis to another view. (see LinkView)"""
        self.linkView(self.YAxis, view)

    def linkView(self, axis, view):
        """
        Link X or Y axes of two views and unlink any previously connected axes. *axis* must be ViewBox.XAxis or ViewBox.YAxis.
        If view is None, the axis is left unlinked.
        """
        if isinstance(view, basestring):
            if view == '':
                view = None
            else:
                view = ViewBox.NamedViews.get(view, view)  ## convert view name to ViewBox if possible

        if hasattr(view, 'implements') and view.implements('ViewBoxWrapper'):
            view = view.getViewBox()

        ## used to connect/disconnect signals between a pair of views
        if axis == ViewBox.XAxis:
            signal = 'sigXRangeChanged'
            slot = self.linkedXChanged
        else:
            signal = 'sigYRangeChanged'
            slot = self.linkedYChanged


        oldLink = self.linkedView(axis)
        if oldLink is not None:
            try:
                getattr(oldLink, signal).disconnect(slot)
                oldLink.sigResized.disconnect(slot)
            except (TypeError, RuntimeError):
                ## This can occur if the view has been deleted already
                pass


        if view is None or isinstance(view, basestring):
            self.state['linkedViews'][axis] = view
        else:
            self.state['linkedViews'][axis] = weakref.ref(view)
            getattr(view, signal).connect(slot)
            view.sigResized.connect(slot)
            if view.autoRangeEnabled()[axis] is not False:
                self.enableAutoRange(axis, False)
                slot()
            else:
                if self.autoRangeEnabled()[axis] is False:
                    slot()


        self.sigStateChanged.emit(self)

    def blockLink(self, b):
        self.linksBlocked = b  ## prevents recursive plot-change propagation

    def linkedXChanged(self):
        ## called when x range of linked view has changed
        view = self.linkedView(0)
        self.linkedViewChanged(view, ViewBox.XAxis)

    def linkedYChanged(self):
        ## called when y range of linked view has changed
        view = self.linkedView(1)
        self.linkedViewChanged(view, ViewBox.YAxis)

    def linkedView(self, ax):
        ## Return the linked view for axis *ax*.
        ## this method _always_ returns either a ViewBox or None.
        v = self.state['linkedViews'][ax]
        if v is None or isinstance(v, basestring):
            return None
        else:
            return v()  ## dereference weakref pointer. If the reference is dead, this returns None

    def linkedViewChanged(self, view, axis):
        if self.linksBlocked or view is None:
            return

        #print self.name, "ViewBox.linkedViewChanged", axis, view.viewRange()[axis]
        vr = view.viewRect()
        vg = view.screenGeometry()
        sg = self.screenGeometry()
        if vg is None or sg is None:
            return

        view.blockLink(True)
        try:
            if axis == ViewBox.XAxis:
                overlap = min(sg.right(), vg.right()) - max(sg.left(), vg.left())
                if overlap < min(vg.width()/3, sg.width()/3):  ## if less than 1/3 of views overlap,
                                                               ## then just replicate the view
                    x1 = vr.left()
                    x2 = vr.right()
                else:  ## views overlap; line them up
                    upp = float(vr.width()) / vg.width()
                    if self.xInverted():
                        x1 = vr.left()   + (sg.right()-vg.right()) * upp
                    else:
                        x1 = vr.left()   + (sg.x()-vg.x()) * upp
                    x2 = x1 + sg.width() * upp
                self.enableAutoRange(ViewBox.XAxis, False)
                self.setXRange(x1, x2, padding=0)
            else:
                overlap = min(sg.bottom(), vg.bottom()) - max(sg.top(), vg.top())
                if overlap < min(vg.height()/3, sg.height()/3):  ## if less than 1/3 of views overlap,
                                                                 ## then just replicate the view
                    y1 = vr.top()
                    y2 = vr.bottom()
                else:  ## views overlap; line them up
                    upp = float(vr.height()) / vg.height()
                    if self.yInverted():
                        y2 = vr.bottom() + (sg.bottom()-vg.bottom()) * upp
                    else:
                        y2 = vr.bottom() + (sg.top()-vg.top()) * upp
                    y1 = y2 - sg.height() * upp
                self.enableAutoRange(ViewBox.YAxis, False)
                self.setYRange(y1, y2, padding=0)
        finally:
            view.blockLink(False)

    def screenGeometry(self):
        """return the screen geometry of the viewbox"""
        v = self.getViewWidget()
        if v is None:
            return None
        b = self.sceneBoundingRect()
        wr = v.mapFromScene(b).boundingRect()
        pos = v.mapToGlobal(v.pos())
        wr.adjust(pos.x(), pos.y(), pos.x(), pos.y())
        return wr

    def itemsChanged(self):
        ## called when items are added/removed from self.childGroup
        self.updateAutoRange()

    def itemBoundsChanged(self, item):
        self._itemBoundsCache.pop(item, None)
        if (self.state['autoRange'][0] is not False) or (self.state['autoRange'][1] is not False):
            self._autoRangeNeedsUpdate = True
            self.update()

    def _invertAxis(self, ax, inv):
        key = 'xy'[ax] + 'Inverted'
        if self.state[key] == inv:
            return

        self.state[key] = inv
        self._matrixNeedsUpdate = True # updateViewRange won't detect this for us
        self.updateViewRange()
        self.update()
        self.sigStateChanged.emit(self)
        if ax:
            self.sigYRangeChanged.emit(self, tuple(self.state['viewRange'][ax]))
        else:
            self.sigXRangeChanged.emit(self, tuple(self.state['viewRange'][ax]))

    def invertY(self, b=True):
        """
        By default, the positive y-axis points upward on the screen. Use invertY(True) to reverse the y-axis.
        """
        self._invertAxis(1, b)

    def yInverted(self):
        return self.state['yInverted']

    def invertX(self, b=True):
        """
        By default, the positive x-axis points rightward on the screen. Use invertX(True) to reverse the x-axis.
        """
        self._invertAxis(0, b)

    def xInverted(self):
        return self.state['xInverted']

    def setBorder(self, *args, **kwds):
        """
        Set the pen used to draw border around the view

        If border is None, then no border will be drawn.

        Added in version 0.9.10

        See :func:`mkPen <pyqtgraph.mkPen>` for arguments.
        """
        self.border = fn.mkPen(*args, **kwds)
        self.borderRect.setPen(self.border)
    
    def setDefaultPadding(self, padding=0.02):
        """
        Sets the fraction of the data range that is used to pad the view range in when auto-ranging.
        By default, this fraction is 0.02.
        """
        self.state['defaultPadding'] = padding

    def setAspectLocked(self, lock=True, ratio=1):
        """
        If the aspect ratio is locked, view scaling must always preserve the aspect ratio.
        By default, the ratio is set to 1; x and y both have the same scaling.
        This ratio can be overridden (xScale/yScale), or use None to lock in the current ratio.
        """

        if not lock:
            if self.state['aspectLocked'] == False:
                return
            self.state['aspectLocked'] = False
        else:
            currentRatio = self.getAspectRatio()
            if ratio is None:
                ratio = currentRatio
            if self.state['aspectLocked'] == ratio: # nothing to change
                return
            self.state['aspectLocked'] = ratio
            if ratio != currentRatio:  ## If this would change the current range, do that now
                self.updateViewRange()

        self.updateAutoRange()
        self.updateViewRange()
        self.sigStateChanged.emit(self)

    def childTransform(self):
        """
        Return the transform that maps from child(item in the childGroup) coordinates to local coordinates.
        (This maps from inside the viewbox to outside)
        """
        self.updateMatrix()
        m = self.childGroup.transform()
        return m

    def mapToView(self, obj):
        """Maps from the local coordinates of the ViewBox to the coordinate system displayed inside the ViewBox"""
        self.updateMatrix()
        m = fn.invertQTransform(self.childTransform())
        return m.map(obj)

    def mapFromView(self, obj):
        """Maps from the coordinate system displayed inside the ViewBox to the local coordinates of the ViewBox"""
        self.updateMatrix()
        m = self.childTransform()
        return m.map(obj)

    def mapSceneToView(self, obj):
        """Maps from scene coordinates to the coordinate system displayed inside the ViewBox"""
        self.updateMatrix()
        return self.mapToView(self.mapFromScene(obj))

    def mapViewToScene(self, obj):
        """Maps from the coordinate system displayed inside the ViewBox to scene coordinates"""
        self.updateMatrix()
        return self.mapToScene(self.mapFromView(obj))

    def mapFromItemToView(self, item, obj):
        """Maps *obj* from the local coordinate system of *item* to the view coordinates"""
        self.updateMatrix()
        return self.childGroup.mapFromItem(item, obj)

    def mapFromViewToItem(self, item, obj):
        """Maps *obj* from view coordinates to the local coordinate system of *item*."""
        self.updateMatrix()
        return self.childGroup.mapToItem(item, obj)

    def mapViewToDevice(self, obj):
        self.updateMatrix()
        return self.mapToDevice(self.mapFromView(obj))

    def mapDeviceToView(self, obj):
        self.updateMatrix()
        return self.mapToView(self.mapFromDevice(obj))

    def viewPixelSize(self):
        """Return the (width, height) of a screen pixel in view coordinates."""
        o = self.mapToView(Point(0,0))
        px, py = [Point(self.mapToView(v) - o) for v in self.pixelVectors()]
        return (px.length(), py.length())

    def itemBoundingRect(self, item):
        """Return the bounding rect of the item in view coordinates"""
        return self.mapSceneToView(item.sceneBoundingRect()).boundingRect()

    def wheelEvent(self, ev, axis=None):
        if axis in (0, 1):
            mask = [False, False]
            mask[axis] = self.state['mouseEnabled'][axis]
        else:
            mask = self.state['mouseEnabled'][:]
        s = 1.02 ** (ev.delta() * self.state['wheelScaleFactor']) # actual scaling factor
        s = [(None if m is False else s) for m in mask]
        center = Point(fn.invertQTransform(self.childGroup.transform()).map(ev.pos()))

        self._resetTarget()
        self.scaleBy(s, center)
        ev.accept()
        self.sigRangeChangedManually.emit(mask)

    def mouseClickEvent(self, ev):
        if ev.button() == QtCore.Qt.MouseButton.RightButton and self.menuEnabled():
            ev.accept()
            self.raiseContextMenu(ev)

    def raiseContextMenu(self, ev):
        menu = self.getMenu(ev)
        if menu is not None:
            self.scene().addParentContextMenus(self, menu, ev)
            menu.popup(ev.screenPos().toPoint())

    def getMenu(self, ev):
        return self.menu

    def getContextMenus(self, event):
        return self.menu.actions() if self.menuEnabled() else []

    def mouseDragEvent(self, ev, axis=None):
        ## if axis is specified, event will only affect that axis.
        ev.accept()  ## we accept all buttons

        pos = ev.pos()
        lastPos = ev.lastPos()
        dif = pos - lastPos
        dif = dif * -1

        ## Ignore axes if mouse is disabled
        mouseEnabled = np.array(self.state['mouseEnabled'], dtype=np.float64)
        mask = mouseEnabled.copy()
        if axis is not None:
            mask[1-axis] = 0.0

        ## Scale or translate based on mouse button
<<<<<<< HEAD
        if ev.button() & (QtCore.Qt.LeftButton | QtCore.Qt.MiddleButton):
=======
        if ev.button() in [QtCore.Qt.MouseButton.LeftButton, QtCore.Qt.MouseButton.MiddleButton]:
>>>>>>> 662730f1
            if self.state['mouseMode'] == ViewBox.RectMode and axis is None:
                if ev.isFinish():  ## This is the final move in the drag; change the view scale now
                    #print "finish"
                    self.rbScaleBox.hide()
                    ax = QtCore.QRectF(Point(ev.buttonDownPos(ev.button())), Point(pos))
                    ax = self.childGroup.mapRectFromParent(ax)
                    self.showAxRect(ax)
                    self.axHistoryPointer += 1
                    self.axHistory = self.axHistory[:self.axHistoryPointer] + [ax]
                else:
                    ## update shape of scale box
                    self.updateScaleBox(ev.buttonDownPos(), ev.pos())
            else:
                tr = self.childGroup.transform()
                tr = fn.invertQTransform(tr)
                tr = tr.map(dif*mask) - tr.map(Point(0,0))

                x = tr.x() if mask[0] == 1 else None
                y = tr.y() if mask[1] == 1 else None

                self._resetTarget()
                if x is not None or y is not None:
                    self.translateBy(x=x, y=y)
                self.sigRangeChangedManually.emit(self.state['mouseEnabled'])
        elif ev.button() & QtCore.Qt.MouseButton.RightButton:
            #print "vb.rightDrag"
            if self.state['aspectLocked'] is not False:
                mask[0] = 0

            dif = ev.screenPos() - ev.lastScreenPos()
            dif = np.array([dif.x(), dif.y()])
            dif[0] *= -1
            s = ((mask * 0.02) + 1) ** dif

            tr = self.childGroup.transform()
            tr = fn.invertQTransform(tr)

            x = s[0] if mouseEnabled[0] == 1 else None
            y = s[1] if mouseEnabled[1] == 1 else None

            center = Point(tr.map(ev.buttonDownPos(QtCore.Qt.MouseButton.RightButton)))
            self._resetTarget()
            self.scaleBy(x=x, y=y, center=center)
            self.sigRangeChangedManually.emit(self.state['mouseEnabled'])

    def keyPressEvent(self, ev):
        """
        This routine should capture key presses in the current view box.
        Key presses are used only when mouse mode is RectMode
        The following events are implemented:
        ctrl-A : zooms out to the default "full" view of the plot
        ctrl-+ : moves forward in the zooming stack (if it exists)
        ctrl-- : moves backward in the zooming stack (if it exists)

        """
        ev.accept()
        if ev.text() == '-':
            self.scaleHistory(-1)
        elif ev.text() in ['+', '=']:
            self.scaleHistory(1)
        elif ev.key() == QtCore.Qt.Key.Key_Backspace:
            self.scaleHistory(len(self.axHistory))
        else:
            ev.ignore()

    def scaleHistory(self, d):
        if len(self.axHistory) == 0:
            return
        ptr = max(0, min(len(self.axHistory)-1, self.axHistoryPointer+d))
        if ptr != self.axHistoryPointer:
            self.axHistoryPointer = ptr
            self.showAxRect(self.axHistory[ptr])

    def updateScaleBox(self, p1, p2):
        r = QtCore.QRectF(p1, p2)
        r = self.childGroup.mapRectFromParent(r)
        self.rbScaleBox.setPos(r.topLeft())
        tr = QtGui.QTransform.fromScale(r.width(), r.height())
        self.rbScaleBox.setTransform(tr)
        self.rbScaleBox.show()

    def showAxRect(self, ax, **kwargs):
        """Set the visible range to the given rectangle
        Passes keyword arguments to setRange
        """
        self.setRange(ax.normalized(), **kwargs) # be sure w, h are correct coordinates
        self.sigRangeChangedManually.emit(self.state['mouseEnabled'])

    def allChildren(self, item=None):
        """Return a list of all children and grandchildren of this ViewBox"""
        if item is None:
            item = self.childGroup

        children = [item]
        for ch in item.childItems():
            children.extend(self.allChildren(ch))
        return children

    def childrenBounds(self, frac=None, orthoRange=(None,None), items=None):
        """Return the bounding range of all children.
        [[xmin, xmax], [ymin, ymax]]
        Values may be None if there are no specific bounds for an axis.
        """
        profiler = debug.Profiler()
        if items is None:
            items = self.addedItems

        ## measure pixel dimensions in view box
        px, py = [v.length() if v is not None else 0 for v in self.childGroup.pixelVectors()]

        ## First collect all boundary information
        itemBounds = []
        for item in items:
            if not item.isVisible() or not item.scene() is self.scene():
                continue

            useX = True
            useY = True

            if hasattr(item, 'dataBounds'):
                if frac is None:
                    frac = (1.0, 1.0)
                xr = item.dataBounds(0, frac=frac[0], orthoRange=orthoRange[0])
                yr = item.dataBounds(1, frac=frac[1], orthoRange=orthoRange[1])
                pxPad = 0 if not hasattr(item, 'pixelPadding') else item.pixelPadding()
                if (
                    xr is None or
                    (xr[0] is None and xr[1] is None) or
                    not math.isfinite(xr[0]) or
                    not math.isfinite(xr[1])
                ):
                    useX = False
                    xr = (0,0)
                if (
                    yr is None or
                    (yr[0] is None and yr[1] is None) or
                    not math.isfinite(yr[0]) or
                    not math.isfinite(yr[1])
                ):
                    useY = False
                    yr = (0,0)

                bounds = QtCore.QRectF(xr[0], yr[0], xr[1]-xr[0], yr[1]-yr[0])
                bounds = self.mapFromItemToView(item, bounds).boundingRect()

                if not any([useX, useY]):
                    continue

                ## If we are ignoring only one axis, we need to check for rotations
                if useX != useY:  ##   !=  means  xor
                    ang = round(item.transformAngle())
                    if ang == 0 or ang == 180:
                        pass
                    elif ang == 90 or ang == 270:
                        useX, useY = useY, useX
                    else:
                        ## Item is rotated at non-orthogonal angle, ignore bounds entirely.
                        ## Not really sure what is the expected behavior in this case.
                        continue  ## need to check for item rotations and decide how best to apply this boundary.


                itemBounds.append((bounds, useX, useY, pxPad))
            else:
<<<<<<< HEAD
                if item.flags() & item.ItemHasNoContents:
=======
                if item.flags() & item.GraphicsItemFlag.ItemHasNoContents:
>>>>>>> 662730f1
                    continue
                bounds = self.mapFromItemToView(item, item.boundingRect()).boundingRect()
                itemBounds.append((bounds, True, True, 0))

        ## determine tentative new range
        range = [None, None]
        for bounds, useX, useY, px in itemBounds:
            if useY:
                if range[1] is not None:
                    range[1] = [min(bounds.top(), range[1][0]), max(bounds.bottom(), range[1][1])]
                else:
                    range[1] = [bounds.top(), bounds.bottom()]
            if useX:
                if range[0] is not None:
                    range[0] = [min(bounds.left(), range[0][0]), max(bounds.right(), range[0][1])]
                else:
                    range[0] = [bounds.left(), bounds.right()]
            profiler()

        ## Now expand any bounds that have a pixel margin
        ## This must be done _after_ we have a good estimate of the new range
        ## to ensure that the pixel size is roughly accurate.
        w = self.width()
        h = self.height()
        if w > 0 and range[0] is not None:
            pxSize = (range[0][1] - range[0][0]) / w
            for bounds, useX, useY, px in itemBounds:
                if px == 0 or not useX:
                    continue
                range[0][0] = min(range[0][0], bounds.left() - px*pxSize)
                range[0][1] = max(range[0][1], bounds.right() + px*pxSize)
        if h > 0 and range[1] is not None:
            pxSize = (range[1][1] - range[1][0]) / h
            for bounds, useX, useY, px in itemBounds:
                if px == 0 or not useY:
                    continue
                range[1][0] = min(range[1][0], bounds.top() - px*pxSize)
                range[1][1] = max(range[1][1], bounds.bottom() + px*pxSize)
        return range

    def childrenBoundingRect(self, *args, **kwds):
        range = self.childrenBounds(*args, **kwds)
        tr = self.targetRange()
        if range[0] is None:
            range[0] = tr[0]
        if range[1] is None:
            range[1] = tr[1]

        bounds = QtCore.QRectF(range[0][0], range[1][0], range[0][1]-range[0][0], range[1][1]-range[1][0])
        return bounds

    def updateViewRange(self, forceX=False, forceY=False):
        ## Update viewRange to match targetRange as closely as possible, given
        ## aspect ratio constraints. The *force* arguments are used to indicate
        ## which axis (if any) should be unchanged when applying constraints.
        viewRange = [self.state['targetRange'][0][:], self.state['targetRange'][1][:]]
        changed = [False, False]

        #-------- Make correction for aspect ratio constraint ----------

        # aspect is (widget w/h) / (view range w/h)
        aspect = self.state['aspectLocked']  # size ratio / view ratio
        tr = self.targetRect()
        bounds = self.rect()

        limits = (self.state['limits']['xLimits'], self.state['limits']['yLimits'])
        minRng = [self.state['limits']['xRange'][0], self.state['limits']['yRange'][0]]
        maxRng = [self.state['limits']['xRange'][1], self.state['limits']['yRange'][1]]

        for axis in [0, 1]:
            if limits[axis][0] is None and limits[axis][1] is None and minRng[axis] is None and maxRng[axis] is None:
                continue

            # max range cannot be larger than bounds, if they are given
            if limits[axis][0] is not None and limits[axis][1] is not None:
                if maxRng[axis] is not None:
                    maxRng[axis] = min(maxRng[axis], limits[axis][1] - limits[axis][0])
                else:
                    maxRng[axis] = limits[axis][1] - limits[axis][0]

        if aspect is not False and 0 not in [aspect, tr.height(), bounds.height(), bounds.width()]:

            ## This is the view range aspect ratio we have requested
            targetRatio = tr.width() / tr.height() if tr.height() != 0 else 1
            ## This is the view range aspect ratio we need to obey aspect constraint
            viewRatio = (bounds.width() / bounds.height() if bounds.height() != 0 else 1) / aspect
            viewRatio = 1 if viewRatio == 0 else viewRatio

            # Calculate both the x and y ranges that would be needed to obtain the desired aspect ratio
            dy = 0.5 * (tr.width() / viewRatio - tr.height())
            dx = 0.5 * (tr.height() * viewRatio - tr.width())

            rangeY = [self.state['targetRange'][1][0] - dy, self.state['targetRange'][1][1] + dy]
            rangeX = [self.state['targetRange'][0][0] - dx, self.state['targetRange'][0][1] + dx]

            canidateRange = [rangeX, rangeY]

            # Decide which range to try to keep unchanged
            #print self.name, "aspect:", aspect, "changed:", changed, "auto:", self.state['autoRange']
            if forceX:
                ax = 0
            elif forceY:
                ax = 1
            else:
                # if we are not required to keep a particular axis unchanged,
                # then try to make the entire target range visible
                ax = 0 if targetRatio > viewRatio else 1
                target = 0 if ax == 1 else 1
                # See if this choice would cause out-of-range issues
                if maxRng is not None or minRng is not None:
                    diff = canidateRange[target][1] - canidateRange[target][0]
                    if maxRng[target] is not None and diff > maxRng[target] or \
                       minRng[target] is not None and diff < minRng[target]:
                        # tweak the target range down so we can still pan properly
                        self.state['targetRange'][ax] = canidateRange[ax]
                        ax = target  # Switch the "fixed" axes

            if ax == 0:
                ## view range needs to be taller than target
                if dy != 0:
                    changed[1] = True
                viewRange[1] = rangeY
            else:
                ## view range needs to be wider than target
                if dx != 0:
                    changed[0] = True
                viewRange[0] = rangeX


        changed = [(viewRange[i][0] != self.state['viewRange'][i][0]) or (viewRange[i][1] != self.state['viewRange'][i][1]) for i in (0,1)]
        self.state['viewRange'] = viewRange

        if any(changed):
            self._matrixNeedsUpdate = True
            self.update()

            # Inform linked views that the range has changed
            for ax in [0, 1]:
                if not changed[ax]:
                    continue
                link = self.linkedView(ax)
                if link is not None:
                    link.linkedViewChanged(self, ax)

            # emit range change signals
            # print('announcing view range changes:',self.state['viewRange'] )
            if changed[0]:
                self.sigXRangeChanged.emit(self, tuple(self.state['viewRange'][0]))
            if changed[1]:
                self.sigYRangeChanged.emit(self, tuple(self.state['viewRange'][1]))
            self.sigRangeChanged.emit(self, self.state['viewRange'], changed)

    def updateMatrix(self, changed=None):
        if not self._matrixNeedsUpdate:
            return
        ## Make the childGroup's transform match the requested viewRange.
        bounds = self.rect()

        vr = self.viewRect()
        if vr.height() == 0 or vr.width() == 0:
            return
        scale = Point(bounds.width()/vr.width(), bounds.height()/vr.height())
        if not self.state['yInverted']:
            scale = scale * Point(1, -1)
        if self.state['xInverted']:
            scale = scale * Point(-1, 1)
        m = QtGui.QTransform()

        ## First center the viewport at 0
        center = bounds.center()
        m.translate(center.x(), center.y())

        ## Now scale and translate properly
        m.scale(scale[0], scale[1])
        st = Point(vr.center())
        m.translate(-st[0], -st[1])

        self.childGroup.setTransform(m)
        self._matrixNeedsUpdate = False

        self.sigTransformChanged.emit(self)  ## segfaults here: 1

    def paint(self, p, opt, widget):
        self.prepareForPaint()
        if self.border is not None:
            bounds = self.shape()
            p.setPen(self.border)
            #p.fillRect(bounds, QtGui.QColor(0, 0, 0))
            p.drawPath(bounds)

        #p.setPen(fn.mkPen('r'))
        #path = QtGui.QPainterPath()
        #path.addRect(self.targetRect())
        #tr = self.mapFromView(path)
        #p.drawPath(tr)

    def updateBackground(self):
        bg = self.state['background']
        if bg is None:
            self.background.hide()
        else:
            self.background.show()
            self.background.setBrush(fn.mkBrush(bg))

    def updateViewLists(self):
        try:
            self.window()
        except RuntimeError:  ## this view has already been deleted; it will probably be collected shortly.
            return

        def view_key(view):
            return (view.window() is self.window(), view.name)

        ## make a sorted list of all named views
        nv = sorted(ViewBox.NamedViews.values(), key=view_key)

        if self in nv:
            nv.remove(self)

        if self.menu is not None:
            self.menu.setViewList(nv)

        for ax in [0,1]:
            link = self.state['linkedViews'][ax]
            if isinstance(link, basestring):     ## axis has not been linked yet; see if it's possible now
                for v in nv:
                    if link == v.name:
                        self.linkView(ax, v)

    @staticmethod
    def updateAllViewLists():
        for v in ViewBox.AllViews:
            v.updateViewLists()

    @staticmethod
    def forgetView(vid, name):
        if ViewBox is None:     ## can happen as python is shutting down
            return
        if QtGui.QApplication.instance() is None:
            return
        ## Called with ID and name of view (the view itself is no longer available)
        for v in list(ViewBox.AllViews.keys()):
            if id(v) == vid:
                ViewBox.AllViews.pop(v)
                break
        ViewBox.NamedViews.pop(name, None)
        ViewBox.updateAllViewLists()

    @staticmethod
    def quit():
        ## called when the application is about to exit.
        ## this disables all callbacks, which might otherwise generate errors if invoked during exit.
        for k in ViewBox.AllViews:
            if isQObjectAlive(k) and getConfigOption('crashWarning'):
                sys.stderr.write('Warning: ViewBox should be closed before application exit.\n')

            try:
                k.destroyed.disconnect()
            except RuntimeError:  ## signal is already disconnected.
                pass
            except TypeError:  ## view has already been deleted (?)
                pass
            except AttributeError:  # PySide has deleted signal
                pass

    def locate(self, item, timeout=3.0, children=False):
        """
        Temporarily display the bounding rect of an item and lines connecting to the center of the view.
        This is useful for determining the location of items that may be out of the range of the ViewBox.
        if allChildren is True, then the bounding rect of all item's children will be shown instead.
        """
        self.clearLocate()

        if item.scene() is not self.scene():
            raise Exception("Item does not share a scene with this ViewBox.")

        c = self.viewRect().center()
        if children:
            br = self.mapFromItemToView(item, item.childrenBoundingRect()).boundingRect()
        else:
            br = self.mapFromItemToView(item, item.boundingRect()).boundingRect()

        g = ItemGroup()
        g.setParentItem(self.childGroup)
        self.locateGroup = g
        g.box = QtGui.QGraphicsRectItem(br)
        g.box.setParentItem(g)
        g.lines = []
        for p in (br.topLeft(), br.bottomLeft(), br.bottomRight(), br.topRight()):
            line = QtGui.QGraphicsLineItem(c.x(), c.y(), p.x(), p.y())
            line.setParentItem(g)
            g.lines.append(line)

        for item in g.childItems():
            item.setPen(fn.mkPen(color='y', width=3))
        g.setZValue(1000000)

        if children:
            g.path = QtGui.QGraphicsPathItem(g.childrenShape())
        else:
            g.path = QtGui.QGraphicsPathItem(g.shape())
        g.path.setParentItem(g)
        g.path.setPen(fn.mkPen('g'))
        g.path.setZValue(100)

        QtCore.QTimer.singleShot(timeout*1000, self.clearLocate)

    def clearLocate(self):
        if self.locateGroup is None:
            return
        self.scene().removeItem(self.locateGroup)
        self.locateGroup = None


from .ViewBoxMenu import ViewBoxMenu<|MERGE_RESOLUTION|>--- conflicted
+++ resolved
@@ -1260,11 +1260,7 @@
             mask[1-axis] = 0.0
 
         ## Scale or translate based on mouse button
-<<<<<<< HEAD
-        if ev.button() & (QtCore.Qt.LeftButton | QtCore.Qt.MiddleButton):
-=======
         if ev.button() in [QtCore.Qt.MouseButton.LeftButton, QtCore.Qt.MouseButton.MiddleButton]:
->>>>>>> 662730f1
             if self.state['mouseMode'] == ViewBox.RectMode and axis is None:
                 if ev.isFinish():  ## This is the final move in the drag; change the view scale now
                     #print "finish"
@@ -1428,11 +1424,7 @@
 
                 itemBounds.append((bounds, useX, useY, pxPad))
             else:
-<<<<<<< HEAD
-                if item.flags() & item.ItemHasNoContents:
-=======
                 if item.flags() & item.GraphicsItemFlag.ItemHasNoContents:
->>>>>>> 662730f1
                     continue
                 bounds = self.mapFromItemToView(item, item.boundingRect()).boundingRect()
                 itemBounds.append((bounds, True, True, 0))
