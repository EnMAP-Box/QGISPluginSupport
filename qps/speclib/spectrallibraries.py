--- conflicted
+++ resolved
@@ -66,7 +66,7 @@
 COLOR_CURRENT_SPECTRA = QColor('green')
 COLOR_SELECTED_SPECTRA = QColor('yellow')
 COLOR_BACKGROUND = QColor('black')
-VSIMEM_AVAILABLE = check_vsimem()
+
 DEBUG = False
 def log(msg:str):
     if DEBUG:
@@ -105,14 +105,8 @@
 VSI_DIR = r'/vsimem/speclibs/'
 VSIMEM_AVAILABLE = True
 if not check_vsimem():
-<<<<<<< HEAD
-
-    VSI_DIR = tempfile.TemporaryDirectory().name
-    #VSI_DIR = tempfile.gettempdir()
-=======
     VSI_DIR = tempfile.gettempdir()
     VSIMEM_AVAILABLE = False
->>>>>>> 4ee5a539
 try:
     gdal.Mkdir(VSI_DIR, 0)
 except:
