# -*- coding: utf-8 -*-
# noinspection PyPep8Naming
"""
***************************************************************************
    speclib/io/envi.py

    Input/Output of ENVI spectral library data
    ---------------------
    Beginning            : 2018-12-17
    Copyright            : (C) 2020 by Benjamin Jakimow
    Email                : benjamin.jakimow@geo.hu-berlin.de
***************************************************************************
    This program is free software; you can redistribute it and/or modify
    it under the terms of the GNU General Public License as published by
    the Free Software Foundation; either version 3 of the License, or
    (at your option) any later version.
                                                                                                                                                 *
    This program is distributed in the hope that it will be useful,
    but WITHOUT ANY WARRANTY; without even the implied warranty of
    MERCHANTABILITY or FITNESS FOR A PARTICULAR PURPOSE.  See the
    GNU General Public License for more details.

    You should have received a copy of the GNU General Public License
    along with this software. If not, see <http://www.gnu.org/licenses/>.
***************************************************************************
"""

import csv
import tempfile
import time
import uuid

from qgis.core import QgsField, QgsFields, QgsFeature, QgsGeometry, QgsWkbTypes
from ..core import *

# lookup GDAL Data Type and its size in bytes
LUT_GDT_SIZE = {gdal.GDT_Byte: 1,
                gdal.GDT_UInt16: 2,
                gdal.GDT_Int16: 2,
                gdal.GDT_UInt32: 4,
                gdal.GDT_Int32: 4,
                gdal.GDT_Float32: 4,
                gdal.GDT_Float64: 8,
                gdal.GDT_CInt16: 2,
                gdal.GDT_CInt32: 4,
                gdal.GDT_CFloat32: 4,
                gdal.GDT_CFloat64: 8}

LUT_GDT_NAME = {gdal.GDT_Byte: 'Byte',
                gdal.GDT_UInt16: 'UInt16',
                gdal.GDT_Int16: 'Int16',
                gdal.GDT_UInt32: 'UInt32',
                gdal.GDT_Int32: 'Int32',
                gdal.GDT_Float32: 'Float32',
                gdal.GDT_Float64: 'Float64',
                gdal.GDT_CInt16: 'Int16',
                gdal.GDT_CInt32: 'Int32',
                gdal.GDT_CFloat32: 'Float32',
                gdal.GDT_CFloat64: 'Float64'}

FILTER_SLI = 'ENVI Spectral Library (*.sli)'

CSV_PROFILE_NAME_COLUMN_NAMES = ['spectra names', 'name']
CSV_GEOMETRY_COLUMN = 'wkt'


def flushCacheWithoutException(dataset: gdal.Dataset):
    """
    Tries to flush the gdal.Dataset cache up to 5 times, waiting 1 second in between.
    :param dataset: gdal.Dataset
    """
    nTry = 5
    n = 0
    success = False

    while not success and n < nTry:
        try:
            dataset.FlushCache()
            success = True
        except RuntimeError:
            time.sleep(1)
        n += 1


def findENVIHeader(path: str) -> (str, str):
    """
    Get a path and returns the ENVI header (*.hdr) and the ENVI binary file (e.g. *.sli) for
    :param path: str
    :return: (str, str), e.g. ('pathESL.hdr', 'pathESL.sli')
    """
    # the two file names we want to extract
    pathHdr = None
    pathSLI = None

    # 1. find header file
    paths = [os.path.splitext(path)[0] + '.hdr', path + '.hdr']
    for p in paths:
        if os.path.exists(p):
            pathHdr = p
            break

    if pathHdr is None:
        # no header file, no ENVI file
        return None, None

    # 2. find binary file
    if not path.endswith('.hdr') and os.path.isfile(path):
        # this should be the default
        pathSLI = path
    else:
        # find a binary part ending
        paths = [os.path.splitext(pathHdr)[0] + '.sli',
                 pathHdr + '.sli',
                 os.path.splitext(pathHdr)[0] + '.esl',
                 pathHdr + '.esl',
                 ]
        for p in paths:
            if os.path.isfile(p):
                pathSLI = p
                break

    if pathSLI is None:
        return None, None

    return pathHdr, pathSLI


def value2hdrString(values):
    """
    Converts single values or a list of values into an ENVI header string
    :param values: valure or list-of-values, e.g. int(23) or [23,42]
    :return: str, e.g. 23 to "23" (single value), [23,24,25] to "{23,42}" (lists)
    """
    s = None
    maxwidth = 75

    if isinstance(values, (tuple, list)):
        lines = ['{']
        values = ['{}'.format(v).replace(',', '-') if v is not None else '' for v in values]
        line = ' '
        l = len(values)
        for i, v in enumerate(values):
            line += v

            if i < l - 1:
                line += ', '

            if len(line) > maxwidth:
                lines.append(line)
                line = ' '

        line += '}'
        lines.append(line)
        s = '\n'.join(lines)

    else:
        s = '{}'.format(values)

    return s


def readCSVMetadata(pathESL):
    """
    Returns ESL metadata stored in a extra CSV file
    :param pathESL: str, path of ENVI spectral library
    :return: ([list-of-tuples], QgsFields) or None
    """

    pathCSV = os.path.splitext(pathESL)[0] + '.csv'
    if not os.path.isfile(pathCSV):
        return None

    lines = None
    with open(pathCSV) as f:
        lines = f.readlines()
    if not isinstance(lines, list):
        print('Unable to read {}'.format(pathCSV))
        return None

    lines = [l.strip() for l in lines]
    lines = [l for l in lines if len(l) > 0]
    if len(lines) <= 1:
        print('CSV does not contain enough values')
        return None

    hasSpectrumNames = False
    match = re.search(r'spectra names[ ]*([;\t,])', lines[0])
    if match:
        sep = match.group(1)
    else:
        # print('Unable to find column name "spectra names" in {}.'.format(pathCSV), file=sys.stderr)
        match = re.search(r'name[ ]*([;\t,])', lines[0], re.I)
        if match:
            sep = match.group(1)
        else:
            print('Unable to find column name like "*name*" in {}. Use "," as delimiter'.format(pathCSV),
                  file=sys.stderr)
            sep = ','

    METADATA_LINES = []
    fieldNames = lines[0].split(sep)

    # read CSV data
    reader = csv.DictReader(lines[1:], fieldnames=fieldNames, delimiter=sep)
    for i, row in enumerate(reader):
        METADATA_LINES.append(tuple(row.values()))

    # set an emtpy value to None
    def stripped(value: str):
        if value is None:
            return None
        value = value.strip()
        return None if len(value) == 0 else value

    METADATA_LINES = [tuple([stripped(v) for v in row]) for row in METADATA_LINES]

    # find type for undefined metadata names
    QGSFIELD_PYTHON_TYPES = []
    QGSFIELDS = QgsFields()
    for i, fieldName in enumerate(fieldNames):
        refValue = None
        for lineValues in METADATA_LINES:

            if lineValues[i] not in ['', None, 'NA']:
                refValue = lineValues[i]
                break
        if refValue is None:
            refValue = ''
        fieldType = findTypeFromString(refValue)

        if fieldType is str:
            a, b = QVariant.String, 'varchar'
        elif fieldType is float:
            a, b = QVariant.Double, 'double'
        elif fieldType is int:
            a, b = QVariant.Int, 'int'
        else:
            raise NotImplementedError()

        QGSFIELD_PYTHON_TYPES.append(fieldType)
        QGSFIELDS.append(QgsField(fieldName, a, b))

    # convert metadata string values to basic python type
    def typeOrNone(value: str, t: type):
        return value if value is None else t(value)

    for i in range(len(METADATA_LINES)):
        line = METADATA_LINES[i]
        lineTuple = tuple(typeOrNone(cellValue, cellType) for cellValue, cellType in zip(line, QGSFIELD_PYTHON_TYPES))
        METADATA_LINES[i] = lineTuple

    # METADATA_LINES = [tuple(typeOrNone(v, QGSFIELD_PYTHON_TYPES[i]) for i, v in enumerate(line)) for line in METADATA_LINES]

    return (METADATA_LINES, QGSFIELDS)


def writeCSVMetadata(pathCSV: str, profiles: list):
    """
    Write profile Metadata as CSV file
    :param pathCSV: str, path of CSV file
    :param profiles: [list-of-SpectralProfiles]
    """
    assert isinstance(profiles, list)
    if len(profiles) == 0:
        return

    excludedNames = CSV_PROFILE_NAME_COLUMN_NAMES + [CSV_GEOMETRY_COLUMN, FIELD_FID, FIELD_VALUES]
    fieldNames = [n for n in profiles[0].fields().names() if n not in excludedNames]
    allFieldNames = ['spectra names'] + fieldNames + [CSV_GEOMETRY_COLUMN]

    with open(pathCSV, 'w', newline='') as f:
        writer = csv.DictWriter(f, fieldnames=allFieldNames)
        writer.writeheader()
        for p in profiles:
            assert isinstance(p, SpectralProfile)
            d = {}
            spectrumName = p.name()
            if spectrumName is None:
                spectrumName = ''
            d['spectra names'] = spectrumName.replace(',', '-')
            d[CSV_GEOMETRY_COLUMN] = p.geometry().asWkt()
            for name in fieldNames:
                v = p.attribute(name)
                if v not in EMPTY_VALUES:
                    d[name] = v
            writer.writerow(d)


class EnviSpectralLibraryIO(AbstractSpectralLibraryIO):
    """
    IO of ENVI Spectral Libraries
    see http://www.harrisgeospatial.com/docs/ENVIHeaderFiles.html for format description
    Additional profile metadata is written to/read from a *.csv of same base name as the ESL
    """

    REQUIRED_TAGS = ['byte order', 'data type', 'header offset', 'lines', 'samples', 'bands']
    SINGLE_VALUE_TAGS = REQUIRED_TAGS + ['description', 'wavelength', 'wavelength units']

    @classmethod
    def addImportActions(cls, spectralLibrary: SpectralLibrary, menu: QMenu) -> list:

        def read(speclib: SpectralLibrary):

            path, filter = QFileDialog.getOpenFileName(caption='ENVI Spectral Library',
                                                       filter='All types (*.*);;Spectral Library files (*.sli)')
            if os.path.isfile(path):

                sl = EnviSpectralLibraryIO.readFrom(path)
                if isinstance(sl, SpectralLibrary):
                    speclib.startEditing()
                    speclib.beginEditCommand('Add ENVI Spectral Library from {}'.format(path))
                    speclib.addSpeclib(sl, addMissingFields=True)
                    speclib.endEditCommand()
                    speclib.commitChanges()

        m = menu.addAction('ENVI')
        m.triggered.connect(lambda *args, sl=spectralLibrary: read(sl))

    @classmethod
    def addExportActions(cls, spectralLibrary: SpectralLibrary, menu: QMenu) -> list:

        def write(speclib: SpectralLibrary):
            path, filter = QFileDialog.getSaveFileName(caption='Write ENVI Spectral Library ',
                                                       filter=FILTER_SLI)
            if isinstance(path, str) and len(path) > 0:
                EnviSpectralLibraryIO.write(speclib, path)

        m = menu.addAction('ENVI')
        m.triggered.connect(lambda *args, sl=spectralLibrary: write(sl))

    @classmethod
    def canRead(cls, pathESL) -> bool:
        """
        Checks if a file can be read as SpectraLibrary
        :param pathESL: path to ENVI Spectral Library (ESL)
        :return: True, if pathESL can be read as Spectral Library.
        """
        pathESL = str(pathESL)
        if not os.path.isfile(pathESL):
            return False
        hdr = cls.readENVIHeader(pathESL, typeConversion=False)
        if hdr is None or hdr['file type'] != 'ENVI Spectral Library':
            return False
        return True

    @classmethod
    def readFrom(cls, path, progressDialog: typing.Union[QProgressDialog, ProgressHandler] = None) -> SpectralLibrary:
        """
        Reads an ENVI Spectral Library (ESL).
        :param path: path to ENVI Spectral Library
        :return: SpectralLibrary
        """
        assert isinstance(path, str)
        pathHdr, pathESL = findENVIHeader(path)
        md = EnviSpectralLibraryIO.readENVIHeader(pathESL, typeConversion=True)

        data = None

        tmpVrt = tempfile.mktemp(prefix='tmpESLVrt', suffix='.esl.vrt', dir=os.path.join(VSI_DIR, 'ENVIIO'))
        ds = EnviSpectralLibraryIO.esl2vrt(pathESL, tmpVrt)
        data = ds.ReadAsArray()

        # remove the temporary VRT, as it was created internally only
        ds.GetDriver().Delete(ds.GetDescription())
        # gdal.Unlink(ds)

        nSpectra, nbands = data.shape
        yUnit = None
        xUnit = md.get('wavelength units')
        xValues = md.get('wavelength')
        zPlotTitles = md.get('z plot titles')
        if isinstance(zPlotTitles, str) and len(zPlotTitles.split(',')) >= 2:
            xUnit, yUnit = zPlotTitles.split(',')[0:2]

        # get official ENVI Spectral Library standard values
        spectraNames = md.get('spectra names', ['Spectrum {}'.format(i + 1) for i in range(nSpectra)])

        # thanks to Ann for https://bitbucket.org/jakimowb/qgispluginsupport/issues/3/speclib-envypy

        bbl = md.get('bbl', None)
        if bbl:
            bbl = np.asarray(bbl, dtype=np.byte).tolist()

        speclibFields = createStandardFields()

        # check for additional CSV metadata to enhance profile descriptions
        CSV_METADATA = None
        try:
            CSV_METADATA = readCSVMetadata(pathESL)
        except Exception as ex:
            print(str(ex), file=sys.stderr)

        PROFILE2CSVLine = {}

        if CSV_METADATA is not None:
            CSV_DATA, CSV_FIELDS = CSV_METADATA

            for csvField in CSV_FIELDS:
                assert isinstance(csvField, QgsField)
                if csvField.name() not in [speclibFields.names(), CSV_GEOMETRY_COLUMN] + CSV_PROFILE_NAME_COLUMN_NAMES:
                    speclibFields.append(csvField)

            CSVLine2ESLProfile = {}

            # look if we can match a CSV column with names to profile names
            for profileNameColumnName in CSV_PROFILE_NAME_COLUMN_NAMES:
                if profileNameColumnName in CSV_FIELDS.names():
                    c = CSV_FIELDS.lookupField(profileNameColumnName)
                    for r, row in enumerate(CSV_DATA):
                        nameCSV = row[c]
                        if nameCSV in spectraNames:
                            iProfile = spectraNames.index(nameCSV)
                            CSVLine2ESLProfile[r] = iProfile
                            PROFILE2CSVLine[iProfile] = r
                    break
            # backup: match csv line with profile index
            if len(PROFILE2CSVLine) == 0:
                indices = range(min(nSpectra, len(CSV_DATA)))
                PROFILE2CSVLine = dict(zip(indices, indices))

        SLIB = SpectralLibrary()
        assert SLIB.startEditing()
        SLIB.addMissingFields(speclibFields)

        if CSV_METADATA is not None:
            sliceCSV = []
            sliceAttr = []
            for slibField in SLIB.fields():
                fieldName = slibField.name()

                iSLIB = SLIB.fields().lookupField(fieldName)
                iCSV = CSV_FIELDS.lookupField(fieldName)

                if iCSV >= 0:
                    sliceCSV.append(iCSV)
                    sliceAttr.append(iSLIB)

            iCSVGeometry = CSV_FIELDS.lookupField(CSV_GEOMETRY_COLUMN)

        profiles = []
        import datetime
        t0 = datetime.datetime.now()
        for i in range(nSpectra):

            f = QgsFeature(SLIB.fields())

            valueDict = {'x': xValues, 'y': data[i, :].tolist(), 'xUnit': xUnit, 'yUnit': yUnit, 'bbl': bbl}

            if CSV_METADATA is not None:
                j = PROFILE2CSVLine.get(i, -1)
                if j >= 0:
                    csvLine = CSV_DATA[j]
                    attr = f.attributes()
                    for iCSV, iAttr in zip(sliceCSV, sliceAttr):
                        attr[iAttr] = csvLine[iCSV]
                    f.setAttributes(attr)

                    if iCSVGeometry > 0:
                        wkt = csvLine[iCSVGeometry]
                        if isinstance(wkt, str):
                            g = QgsGeometry.fromWkt(wkt)
                            if g.wkbType() == QgsWkbTypes.Point:
                                f.setGeometry(g)

            f.setAttribute(FIELD_VALUES, encodeProfileValueDict(valueDict))
            f.setAttribute(FIELD_NAME, spectraNames[i])

            profiles.append(f)

        # print('Creation: {}'.format(datetime.datetime.now() - t0))
        t0 = datetime.datetime.now()
        SLIB.addFeatures(profiles)
        # print('Adding: {}'.format(datetime.datetime.now() - t0))

        assert SLIB.commitChanges()
        assert SLIB.featureCount() == nSpectra

        SLIB.readJSONProperties(pathESL)
        return SLIB

    @classmethod
    def write(cls, speclib: SpectralLibrary, path: str,
              progressDialog: typing.Union[QProgressDialog, ProgressHandler] = None):
        """
        Writes a SpectralLibrary as ENVI Spectral Library (ESL).
        See http://www.harrisgeospatial.com/docs/ENVIHeaderFiles.html for ESL definition

        Additional attributes (coordinate, user-defined attributes) will be written into a CSV text file with same basename

        For example path 'myspeclib.sli' leads to:

            myspeclib.sli <- ESL binary file
            myspeclib.hdr <- ESL header file
            myspeclib.csv <- CSV text file, tabulator separated columns (for being used in Excel)

        :param speclib: SpectralLibrary
        :param path: str
        """
        assert isinstance(path, str)

        dn = os.path.dirname(path)
        bn, ext = os.path.splitext(os.path.basename(path))
        if not re.search(r'\.(sli|esl)', ext, re.I):
            ext = '.sli'

        writtenFiles = []

        if not os.path.isdir(dn):
            os.makedirs(dn)

        iGrp = -1
        for setting, profiles in speclib.groupBySpectralProperties().items():
            iGrp += 1
            if len(profiles) == 0:
                continue
            xValues, wlu, yUnit = setting.x(), setting.xUnit(), setting.yUnit()

<<<<<<< HEAD
            # model profiles
=======
            # Ann Crabbé: bad bands list
            bbl = profiles[0].bbl()

            # stack profiles
>>>>>>> 52f650eb
            pData = [np.asarray(p.yValues()) for p in profiles]
            pData = np.vstack(pData)

            # convert array to data type GDAL is able to write
            if pData.dtype == np.int64:
                pData = pData.astype(np.int32)

            profileNames = [p.name() for p in profiles]

            if iGrp == 0:
                pathDst = os.path.join(dn, '{}{}'.format(bn, ext))
            else:
                pathDst = os.path.join(dn, '{}.{}{}'.format(bn, iGrp, ext))

            drv = gdal.GetDriverByName('ENVI')
            assert isinstance(drv, gdal.Driver)

            eType = gdal_array.NumericTypeCodeToGDALTypeCode(pData.dtype)

            """
            Create(utf8_path, int xsize, int ysize, int bands=1, GDALDataType eType, char ** options=None) -> Dataset
            """

            ds = drv.Create(pathDst, pData.shape[1], pData.shape[0], 1, eType)
            band = ds.GetRasterBand(1)
            assert isinstance(band, gdal.Band)
            band.WriteArray(pData)

            assert isinstance(ds, gdal.Dataset)

            # write ENVI header metadata
            ds.SetDescription(speclib.name())
            ds.SetMetadataItem('band names', 'Spectral Library', 'ENVI')
            ds.SetMetadataItem('spectra names', value2hdrString(profileNames), 'ENVI')

            hdrString = value2hdrString(xValues)
            if hdrString not in ['', None]:
                ds.SetMetadataItem('wavelength', hdrString, 'ENVI')

            if wlu not in ['', '-', None]:
                ds.SetMetadataItem('wavelength units', wlu, 'ENVI')

            if bbl not in ['', '-', None]:
                ds.SetMetadataItem('bbl', value2hdrString(bbl), 'ENVI')

            flushCacheWithoutException(ds)

            pathHDR = ds.GetFileList()[1]
            ds = None

            # re-write ENVI Hdr with file type = ENVI Spectral Library
            file = open(pathHDR)
            hdr = file.readlines()
            file.close()
            for iLine in range(len(hdr)):
                if re.search(r'file type =', hdr[iLine]):
                    hdr[iLine] = 'file type = ENVI Spectral Library\n'
                    break

            file = open(pathHDR, 'w', encoding='utf-8')
            file.writelines(hdr)
            file.flush()
            file.close()

            # write JSON properties
            # speclib.writeJSONProperties(pathDst)

            # write other metadata to CSV
            pathCSV = os.path.splitext(pathHDR)[0] + '.csv'

            writeCSVMetadata(pathCSV, profiles)
            writtenFiles.append(pathDst)

        return writtenFiles

    @classmethod
    def esl2vrt(cls, pathESL, pathVrt=None):
        """
        Creates a GDAL Virtual Raster (VRT) that allows to read an ENVI Spectral Library file
        :param pathESL: path ENVI Spectral Library file (binary part)
        :param pathVrt: (optional) path of created GDAL VRT.
        :return: GDAL VRT
        """

        hdr = cls.readENVIHeader(pathESL, typeConversion=False)
        assert hdr is not None and hdr['file type'] == 'ENVI Spectral Library'

        if hdr.get('file compression') == '1':
            raise Exception('Can not read compressed spectral libraries')

        eType = LUT_IDL2GDAL[int(hdr['data type'])]
        xSize = int(hdr['samples'])
        ySize = int(hdr['lines'])
        bands = int(hdr['bands'])
        byteOrder = 'LSB' if int(hdr['byte order']) == 0 else 'MSB'

        if pathVrt is None:
            id = uuid.UUID()
            pathVrt = '/vsimem/{}.esl.vrt'.format(id)
            # pathVrt = tempfile.mktemp(prefix='tmpESLVrt', suffix='.esl.vrt')

        ds = describeRawFile(pathESL, pathVrt, xSize, ySize, bands=bands, eType=eType, byteOrder=byteOrder)
        for key, value in hdr.items():
            if isinstance(value, list):
                value = u','.join(v for v in value)
            ds.SetMetadataItem(key, value, 'ENVI')
        flushCacheWithoutException(ds)
        return ds

    @classmethod
    def readENVIHeader(cls, pathESL, typeConversion=False):
        """
        Reads an ENVI Header File (*.hdr) and returns its values in a dictionary
        :param pathESL: path to ENVI Header
        :param typeConversion: Set on True to convert values related to header keys with numeric
        values into numeric data types (int / float)
        :return: dict
        """
        assert isinstance(pathESL, str)
        if not os.path.isfile(pathESL):
            return None

        pathHdr, pathBin = findENVIHeader(pathESL)
        if pathHdr is None:
            return None

        # hdr = open(pathHdr).readlines()
        file = open(pathHdr, encoding='utf-8')
        hdr = file.readlines()
        file.close()

        i = 0
        while i < len(hdr):
            if '{' in hdr[i]:
                while not '}' in hdr[i]:
                    hdr[i] = hdr[i] + hdr.pop(i + 1)
            i += 1

        hdr = [''.join(re.split('\n[ ]*', line)).strip() for line in hdr]
        # keep lines with <tag>=<value> structure only
        hdr = [line for line in hdr if re.search(r'^[^=]+=', line)]

        # restructure into dictionary of type
        # md[key] = single value or
        # md[key] = [list-of-values]
        md = dict()
        for line in hdr:
            tmp = line.split('=')
            key, value = tmp[0].strip(), '='.join(tmp[1:]).strip()
            if value.startswith('{') and value.endswith('}'):
                value = [v.strip() for v in value.strip('{}').split(',')]
                if len(value) > 0 and len(value[0]) > 0:
                    md[key] = value
            else:
                if len(value) > 0:
                    md[key] = value

        # check required metadata tegs
        for k in EnviSpectralLibraryIO.REQUIRED_TAGS:
            if not k in md.keys():
                return None

        if typeConversion:
            to_int = ['bands', 'lines', 'samples', 'data type', 'header offset', 'byte order']
            to_float = ['fwhm', 'wavelength', 'reflectance scale factor']
            for k in to_int:
                if k in md.keys():
                    value = toType(int, md[k])
                    if value:
                        md[k] = value
            for k in to_float:
                if k in md.keys():
                    value = toType(float, md[k])
                    if value:
                        md[k] = value

        return md


def describeRawFile(pathRaw, pathVrt, xsize, ysize,
                    bands=1,
                    eType=gdal.GDT_Byte,
                    interleave='bsq',
                    byteOrder='LSB',
                    headerOffset=0) -> gdal.Dataset:
    """
    Creates a VRT to describe a raw binary file
    :param pathRaw: path of raw image
    :param pathVrt: path of destination VRT
    :param xsize: number of image samples / columns
    :param ysize: number of image lines
    :param bands: number of image bands
    :param eType: the GDAL data type
    :param interleave: can be 'bsq' (default),'bil' or 'bip'
    :param byteOrder: 'LSB' (default) or 'MSB'
    :param headerOffset: header offset in bytes, default = 0
    :return: gdal.Dataset of created VRT
    """
    assert xsize > 0
    assert ysize > 0
    assert bands > 0
    assert eType > 0

    assert eType in LUT_GDT_SIZE.keys(), 'dataType "{}" is not a valid gdal datatype'.format(eType)
    interleave = interleave.lower()

    assert interleave in ['bsq', 'bil', 'bip']
    assert byteOrder in ['LSB', 'MSB']

    drvVRT = gdal.GetDriverByName('VRT')
    assert isinstance(drvVRT, gdal.Driver)
    dsVRT = drvVRT.Create(pathVrt, xsize, ysize, bands=0, eType=eType)
    assert isinstance(dsVRT, gdal.Dataset)

    # vrt = ['<VRTDataset rasterXSize="{xsize}" rasterYSize="{ysize}">'.format(xsize=xsize,ysize=ysize)]

    vrtDir = os.path.dirname(pathVrt)
    if pathRaw.startswith(vrtDir):
        relativeToVRT = 1
        srcFilename = os.path.relpath(pathRaw, vrtDir)
    else:
        relativeToVRT = 0
        srcFilename = pathRaw

    for b in range(bands):
        if interleave == 'bsq':
            imageOffset = headerOffset
            pixelOffset = LUT_GDT_SIZE[eType]
            lineOffset = pixelOffset * xsize
        elif interleave == 'bip':
            imageOffset = headerOffset + b * LUT_GDT_SIZE[eType]
            pixelOffset = bands * LUT_GDT_SIZE[eType]
            lineOffset = xsize * bands
        else:
            raise Exception('Interleave {} is not supported'.format(interleave))

        options = ['subClass=VRTRawRasterBand']
        options.append('SourceFilename={}'.format(srcFilename))
        options.append('dataType={}'.format(LUT_GDT_NAME[eType]))
        options.append('ImageOffset={}'.format(imageOffset))
        options.append('PixelOffset={}'.format(pixelOffset))
        options.append('LineOffset={}'.format(lineOffset))
        options.append('ByteOrder={}'.format(byteOrder))

        xml = """<SourceFilename relativetoVRT="{relativeToVRT}">{srcFilename}</SourceFilename>
            <ImageOffset>{imageOffset}</ImageOffset>
            <PixelOffset>{pixelOffset}</PixelOffset>
            <LineOffset>{lineOffset}</LineOffset>
            <ByteOrder>{byteOrder}</ByteOrder>""".format(relativeToVRT=relativeToVRT,
                                                         srcFilename=srcFilename,
                                                         imageOffset=imageOffset,
                                                         pixelOffset=pixelOffset,
                                                         lineOffset=lineOffset,
                                                         byteOrder=byteOrder)

        # md = {}
        # md['source_0'] = xml
        # vrtBand = dsVRT.GetRasterBand(b + 1)
        assert dsVRT.AddBand(eType, options=options) == 0

        vrtBand = dsVRT.GetRasterBand(b + 1)
        assert isinstance(vrtBand, gdal.Band)
        # vrtBand.SetMetadata(md, 'vrt_sources')
        # vrt.append('  <VRTRasterBand dataType="{dataType}" band="{band}" subClass="VRTRawRasterBand">'.format(dataType=LUT_GDT_NAME[eType], band=b+1))
    flushCacheWithoutException(dsVRT)
    return dsVRT<|MERGE_RESOLUTION|>--- conflicted
+++ resolved
@@ -515,20 +515,18 @@
                 continue
             xValues, wlu, yUnit = setting.x(), setting.xUnit(), setting.yUnit()
 
-<<<<<<< HEAD
-            # model profiles
-=======
             # Ann Crabbé: bad bands list
             bbl = profiles[0].bbl()
 
             # stack profiles
->>>>>>> 52f650eb
             pData = [np.asarray(p.yValues()) for p in profiles]
             pData = np.vstack(pData)
 
             # convert array to data type GDAL is able to write
             if pData.dtype == np.int64:
                 pData = pData.astype(np.int32)
+
+            # todo: other cases?
 
             profileNames = [p.name() for p in profiles]
 
