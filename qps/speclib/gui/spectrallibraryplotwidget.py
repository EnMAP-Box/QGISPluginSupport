--- conflicted
+++ resolved
@@ -895,11 +895,7 @@
         speclib.featuresDeleted.connect(self.onSpeclibFeaturesDeleted)
         speclib.selectionChanged.connect(self.onSpeclibSelectionChanged)
         speclib.styleChanged.connect(self.onSpeclibStyleChanged)
-<<<<<<< HEAD
-        # speclib.willBeDeleted.connect(lambda *args, sl=speclib: self.disconnectSpeclibSignals(sl))
-=======
         speclib.willBeDeleted.connect(lambda *args, sl=speclib: self.disconnectSpeclibSignals(sl))
->>>>>>> 7c94ceb5
 
     def disconnectSpeclibSignals(self, speclib: QgsVectorLayer):
         speclib.updatedFields.disconnect(self.updateProfileFieldModel)
