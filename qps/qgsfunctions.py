# -*- coding: utf-8 -*-
# noinspection PyPep8Naming
"""
***************************************************************************
    qgsfunctions.py
    QgsFunctions to be used in QgsExpressions,
    e.g. to access SpectralLibrary data
    ---------------------
    Date                 : Okt 2018
    Copyright            : (C) 2018 by Benjamin Jakimow
    Email                : benjamin.jakimow@geo.hu-berlin.de
***************************************************************************
    This program is free software; you can redistribute it and/or modify
    it under the terms of the GNU General Public License as published by
    the Free Software Foundation; either version 3 of the License, or
    (at your option) any later version.

    This program is distributed in the hope that it will be useful,
    but WITHOUT ANY WARRANTY; without even the implied warranty of
    MERCHANTABILITY or FITNESS FOR A PARTICULAR PURPOSE.  See the
    GNU General Public License for more details.

    You should have received a copy of the GNU General Public License
    along with this software. If not, see <http://www.gnu.org/licenses/>.
***************************************************************************
"""
import json
import math
import os
import pathlib
import re
import sys
from json import JSONDecodeError
from typing import Union, List, Set, Callable, Iterable, Any, Dict, Tuple

import numpy as np

from qgis.PyQt.QtCore import QByteArray
from qgis.PyQt.QtCore import QCoreApplication
from qgis.PyQt.QtCore import QVariant, NULL
from qgis.core import QgsPointXY
from qgis.core import QgsCoordinateTransform, QgsCoordinateReferenceSystem
from qgis.core import QgsExpression, QgsFeatureRequest, QgsExpressionFunction, \
    QgsMessageLog, Qgis, QgsExpressionContext, QgsExpressionNode
from qgis.core import QgsExpressionContextScope
from qgis.core import QgsExpressionNodeFunction, QgsField
from qgis.core import QgsFeature
from qgis.core import QgsGeometry, QgsRasterLayer, QgsRasterDataProvider
from qgis.core import QgsMapLayer
from qgis.core import QgsMapToPixel
from qgis.core import QgsProject
<<<<<<< HEAD
=======
from .qgisenums import QGIS_WKBTYPE
>>>>>>> 8649c09d
from .qgsrasterlayerproperties import QgsRasterLayerSpectralProperties
from .speclib.core.spectrallibrary import FIELD_VALUES
from .speclib.core.spectralprofile import decodeProfileValueDict, encodeProfileValueDict, prepareProfileValueDict, \
    ProfileEncoding
from .utils import MapGeometryToPixel, rasterArray, noDataValues, aggregateArray, _geometryIsSinglePoint

SPECLIB_FUNCTION_GROUP = "Spectral Libraries"

QGIS_FUNCTION_INSTANCES: Dict[str, QgsExpressionFunction] = dict()


class HelpStringMaker(object):

    def __init__(self):

        helpDir = pathlib.Path(__file__).parent / 'function_help'
        self.mHELP = dict()

        assert helpDir.is_dir()

        for e in os.scandir(helpDir):
            if e.is_file() and e.name.endswith('.json'):
                with open(e.path, 'r', encoding='utf-8') as f:
                    try:
                        data = json.load(f)
                        if isinstance(data, dict) and 'name' in data.keys():
                            self.mHELP[data['name']] = data
                    except JSONDecodeError as err:
                        raise Exception(f'Failed to read {e.path}:\n{err}')

    def helpText(self, name: str,
                 parameters: List[QgsExpressionFunction.Parameter] = []) -> str:
        """
        re-implementation of QString QgsExpression::helpText( QString name )
        to generate similar help strings
        :param name:
        :param args:
        :return:
        """
        html = [f'<h3>{name}</h3>']
        LUT_PARAMETERS = dict()
        for p in parameters:
            LUT_PARAMETERS[p.name()] = p

        JSON = self.mHELP.get(name, None)
        ARGUMENT_DESCRIPTIONS = {}
        ARGUMENT_NAMES = []
        if isinstance(JSON, dict):
            for D in JSON.get('arguments', []):
                if isinstance(D, dict) and 'arg' in D:
                    ARGUMENT_NAMES.append(D['arg'])
                    ARGUMENT_DESCRIPTIONS[D['arg']] = D.get('description', '')

        if not isinstance(JSON, dict):
            print(f'No help found for {name}', file=sys.stderr)
            return '\n'.join(html)

        description = JSON.get('description', None)
        if description:
            html.append(f'<div class="description"><p>{description}</p></div>')

        arguments = JSON.get('arguments', None)
        if arguments:
            hasOptionalArgs: bool = False
            html.append('<h4>Syntax</h4>')
            syntax = f'<div class="syntax">\n<code>{name}('

            if len(parameters) > 0:
                delim = ''
                syntaxParameters = set()
                for P in parameters:
                    assert isinstance(P, QgsExpressionFunction.Parameter)
                    syntaxParameters.add(P.name())
                    optional: bool = P.optional()
                    if optional:
                        hasOptionalArgs = True
                        syntax += '['
                    syntax += delim
                    syntax += f'<span class="argument">{P.name()}'
                    defaultValue = P.defaultValue()
                    if isinstance(defaultValue, str):
                        defaultValue = f"'{defaultValue}'"
                    if defaultValue not in [None, QVariant()]:
                        syntax += f'={defaultValue}'

                    syntax += '</span>'
                    if optional:
                        syntax += ']'
                    delim = ','
                # add other optional arguments from help file
                for a in ARGUMENT_NAMES:
                    if a not in syntaxParameters:
                        pass

            syntax += ')</code>'

            if hasOptionalArgs:
                syntax += '<br/><br/>[ ] marks optional components'
            syntax += '</div>'
            html.append(syntax)

            if len(parameters) > 0:
                html.append('<h4>Arguments</h4>')
                html.append('<div class="arguments"><table>')

                for P in parameters:
                    assert isinstance(P, QgsExpressionFunction.Parameter)

                    description = ARGUMENT_DESCRIPTIONS.get(P.name(), '')
                    html.append(f'<tr><td class="argument">{P.name()}</td><td>{description}</td></tr>')

            html.append('</table></div>')

        examples = JSON.get('examples', None)
        if examples:
            html.append('<h4>Examples</h4>\n<div class=\"examples\">\n<ul>\n')

            for example in examples:
                str_exp = example['expression']
                str_ret = example['returns']
                str_note = example.get('note')
                html.append(f'<li><code>{str_exp}</code> &rarr; <code>{str_ret}</code>')
                if str_note:
                    html.append(f'({str_note})')
                html.append('</li>')
            html.append('</ul>\n</div>\n')

        return '\n'.join(html)


HM = HelpStringMaker()

"""
@qgsfunction(args='auto', group='String')
def format_py(fmt: str, *args):
    assert isinstance(fmt, str)
    fmtArgs = args[0:-2]
    feature, parent = args[-2:]

    return fmt.format(*fmtArgs)
"""


class Format_Py(QgsExpressionFunction):
    NAME = 'format_py'
    GROUP = 'String'

    def __init__(self):

        args = [
            QgsExpressionFunction.Parameter('fmt', optional=False, defaultValue=FIELD_VALUES),
            QgsExpressionFunction.Parameter('arg1', optional=True),
            QgsExpressionFunction.Parameter('arg2', optional=True),
            QgsExpressionFunction.Parameter('argN', optional=True),
        ]
        helptext = HM.helpText(self.NAME, args)
        super(Format_Py, self).__init__(self.NAME, -1, self.GROUP, helptext)

    def func(self, values, context: QgsExpressionContext, parent: QgsExpression, node):
        if len(values) == 0 or values[0] in (None, NULL):
            return None
        assert isinstance(values[0], str)
        fmt: str = values[0]
        fmtArgs = values[1:]
        try:
            return fmt.format(*fmtArgs)
        except Exception as ex:
            if isinstance(parent, QgsExpression):
                errStr = parent.evalErrorString()
                errStr += str(ex)
                parent.setEvalErrorString(errStr)

            return None

    def usesGeometry(self, node) -> bool:
        return False

    def referencedColumns(self, node) -> List[str]:
        return [QgsFeatureRequest.ALL_ATTRIBUTES]

    def handlesNull(self) -> bool:
        return True


class SpectralEncoding(QgsExpressionFunction):
    GROUP = SPECLIB_FUNCTION_GROUP
    NAME = 'encode_profile'

    def __init__(self):

        args = [
            QgsExpressionFunction.Parameter('profile_field', optional=False),
            QgsExpressionFunction.Parameter('encoding', defaultValue='text', optional=True),

        ]
        helptext = HM.helpText(self.NAME, args)
        super().__init__(self.NAME, args, self.GROUP, helptext)

    def func(self, values, context: QgsExpressionContext, parent, node):

        profile = decodeProfileValueDict(values[0])
        if profile is None:
            return None

        try:
            encoding = ExpressionFunctionUtils.extractSpectralProfileEncoding(self.parameters()[1], values[1], context)
            if not isinstance(encoding, ProfileEncoding):
                return None
            return encodeProfileValueDict(profile, encoding)
        except Exception as ex:
            parent.setEvalErrorString(str(ex))
            return None

    def usesGeometry(self, node) -> bool:
        return True

    def referencedColumns(self, node) -> List[str]:
        return [QgsFeatureRequest.ALL_ATTRIBUTES]

    def handlesNull(self) -> bool:
        return True


class StaticExpressionFunction(QgsExpressionFunction):
    """
    A Re-Implementation of QgsStaticExpressionFunction (not available in python API)
    """

    def __init__(self,
                 fnname: str,
                 params,
                 fcn,
                 group: str,
                 helpText: str = '',
                 usesGeometry: Union[bool, QgsExpressionNodeFunction] = None,
                 referencedColumns: Set[str] = None,
                 lazyEval: bool = False,
                 aliases: List[str] = [],
                 handlesNull: bool = False):
        super().__init__(fnname, params, group, helpText, lazyEval, handlesNull, False)

        self.mFnc = fcn
        self.mAliases = aliases
        self.mUsesGeometry = False
        self.mUsesGeometryFunc = None

        if usesGeometry is not None:
            if isinstance(usesGeometry, (bool, int)):
                self.mUsesGeometry = bool(usesGeometry)
            else:
                self.mUsesGeometryFunc = usesGeometry

        self.mReferencedColumnsFunc = referencedColumns
        self.mIsStatic = False
        self.mIsStaticFunc = None
        self.mPrepareFunc = None

    def aliases(self) -> List[str]:
        return self.mAliases

    def usesGeometry(self, node: QgsExpressionNodeFunction) -> bool:
        if self.mUsesGeometryFunc:
            return self.mUsesGeometryFunc(node)
        else:
            return self.mUsesGeometry

    def referencedColumns(self, node: QgsExpressionNodeFunction) -> Set[str]:
        if self.mReferencedColumnsFunc:
            return self.mReferencedColumnsFunc(node)
        else:
            return super().referencedColumns(node)

    def isStatic(self,
                 node: QgsExpressionNodeFunction,
                 parent: QgsExpression,
                 context: QgsExpressionContext) -> bool:
        if self.mIsStaticFunc:
            return self.mIsStaticFunc(node, parent, context)
        else:
            return super().isStatic(node, parent, context)

    def prepare(self, node: QgsExpressionNodeFunction, parent: QgsExpression, context: QgsExpressionContext) -> bool:
        if self.mPrepareFunc:
            return self.mPrepareFunc(node, parent, context)
        else:
            return True

    def setIsStaticFunction(self,
                            isStatic: Callable[[QgsExpressionFunction, QgsExpression, QgsExpressionContext], bool]):

        self.mIsStaticFunc = isStatic

    def setIsStatic(self, isStatic: bool):
        self.mIsStaticFunc = None
        self.mIsStatic = isStatic

    def setPrepareFunction(self,
                           prepareFunc: Callable[[QgsExpressionFunction, QgsExpression, QgsExpressionContext], bool]):
        self.mPrepareFunc = prepareFunc

    @staticmethod
    def allParamsStatic(node: QgsExpressionNodeFunction, parent: QgsExpression, context: QgsExpressionContext) -> bool:
        if node:
            for argNode in node.args():
                argNode: QgsExpressionNode
                if not argNode.isStatic(parent, context):
                    return False
        return True

    def func(self,
             values: Iterable[Any],
             context: QgsExpressionContext,
             parent: QgsExpression,
             node: QgsExpressionNodeFunction) -> Any:
        if self.mFnc:
            return self.mFnc(values, context, parent, node)
        else:
            return QVariant()


class ExpressionFunctionUtils(object):
    CONTEXT_CACHE = dict()

    @staticmethod
    def parameter(func: QgsExpressionFunction, parameter: str) -> QgsExpressionFunction.Parameter:
        for p in func.parameters():
            if p.name() == parameter:
                return p
        raise NotImplementedError(f'Missing parameter: {parameter}')

    @staticmethod
    def cachedSpectralPropertiesKey(rasterLayer: QgsRasterLayer) -> str:
        return f'spectralproperties_{rasterLayer.id()}'

    @staticmethod
    def cachedNoDataValues(context: QgsExpressionContext,
                           rasterLayer: QgsRasterLayer) -> Dict[int, List[Union[float, int]]]:

        k = f'nodatavalues_{rasterLayer.id()}'
        dump = context.cachedValue(k)
        if dump is None:
            NODATA: Dict = noDataValues(rasterLayer)
            dump = json.dumps(NODATA)
            context.setCachedValue(k, dump)
            return NODATA
        else:
            NODATA = json.loads(dump)
            NODATA = {int(k): v for k, v in NODATA.items()}
        return NODATA

    @staticmethod
    def cachedScaleValues(context: QgsExpressionContext,
                          rasterLayer: QgsRasterLayer) -> Dict[int, Tuple[float, float]]:

        k = f'scalevalues_{rasterLayer.id()}'
        dump = context.cachedValue(k)
        if dump is None:
            SCALEVALUES: Dict = dict()
            dp: QgsRasterDataProvider = rasterLayer.dataProvider()
            for b in range(1, rasterLayer.bandCount() + 1):
                SCALEVALUES[b] = (dp.bandOffset(b), dp.bandScale(b))
            dump = json.dumps(SCALEVALUES)
            context.setCachedValue(k, dump)
            return SCALEVALUES
        else:
            SCALEVALUES = json.loads(dump)
            SCALEVALUES = {int(k): v for k, v in SCALEVALUES.items()}
        return SCALEVALUES

    @staticmethod
    def cachedSpectralProperties(context: QgsExpressionContext, rasterLayer: QgsRasterLayer) -> dict:
        """
        Returns the spectral properties of the rasterLayer.
        """
        k = ExpressionFunctionUtils.cachedSpectralPropertiesKey(rasterLayer)
        dump = context.cachedValue(k)
        if dump is None:
            sp = QgsRasterLayerSpectralProperties.fromRasterLayer(rasterLayer)
            bbl = sp.badBands()
            wl = sp.wavelengths()
            wlu = sp.wavelengthUnits()

            dump = json.dumps(dict(bbl=bbl, wl=wl, wlu=wlu))
            context.setCachedValue(k, dump)

        spectral_properties = json.loads(dump)
        return spectral_properties

    @staticmethod
    def cachedCrsTransformationKey(context: QgsExpressionContext, source_layer: QgsMapLayer) -> str:
        k = f'{context.variable("layer_id")}->{source_layer.id()}'
        return k

    @staticmethod
    def cachedCrsTransformation(context: QgsExpressionContext, layer: QgsMapLayer) \
            -> QgsCoordinateTransform:
        """
        Returns a CRS Transformation from the context to the layer CRS
        """
        context_crs = QgsExpression('@layer_crs').evaluate(context)
        if context_crs:
            context_crs = QgsCoordinateReferenceSystem(context_crs)
        else:
            # no other CRS defined, we must assume that context and layer CRS are the same
            context_crs = layer.crs()

        if True:
            # seems there is no way to store QgsCoordinateTransform in the QgsExpressionContext
            # so we need to create a QgsCoordinateTransformation each time
            trans = QgsCoordinateTransform()
            trans.setSourceCrs(context_crs)
            trans.setDestinationCrs(layer.crs())
            return trans
        else:
            # we cannot store QgsCoordinateTransform instance in the context
            k = ExpressionFunctionUtils.cachedCrsTransformationKey(context, layer)
            trans = context.cachedValue(k)
            if not isinstance(trans, QgsCoordinateTransform):
                if isinstance(context_crs, QgsCoordinateReferenceSystem) and context_crs.isValid():
                    trans = QgsCoordinateTransform()
                    trans.setSourceCrs(context_crs)
                    trans.setDestinationCrs(layer.crs())
                    context.setCachedValue(k, trans)
                    ExpressionFunctionUtils.CONTEXT_CACHE[k] = trans
                    # print(f'Added: {k}', flush=True)
        return trans

    @staticmethod
    def extractSpectralProfileEncoding(p: QgsExpressionFunction.Parameter,
                                       value,
                                       context: QgsExpressionContext) -> ProfileEncoding:

        return ProfileEncoding.fromInput(value)

    @staticmethod
    def extractRasterLayer(p: QgsExpressionFunction.Parameter,
                           value,
                           context: QgsExpressionContext) -> QgsRasterLayer:
        """
        Extracts a QgsRasterLayer instance
        """
        if isinstance(value, str):
            layers = QgsExpression('@layers').evaluate(context)
            if layers is None:
                layers = []
            stores = [QgsProject.instance().layerStore()]
            if Qgis.versionInt() >= 33000:
                stores = context.layerStores() + stores
            for s in stores:
                layers.extend(s.mapLayers().values())
            layers = set(layers)
            for lyr in layers:
                if isinstance(lyr, QgsRasterLayer) and value in [lyr.name(), lyr.id()]:
                    return lyr

        if isinstance(value, QgsRasterLayer):
            return value
        else:
            return None

    @staticmethod
    def extractSpectralProfile(p: QgsExpressionFunction.Parameter,
                               value,
                               context: QgsExpressionFunction,
                               raise_error: bool = True) -> dict:

        if not isinstance(value, dict):
            if isinstance(value, str):
                e = QgsExpression(value)
                if e.isValid():
                    value = QgsExpression(value).evaluate(context)
            if value is None:
                return None
            value = decodeProfileValueDict(value)
            if value == {}:
                return None
            return value
        return value

    @staticmethod
    def extractGeometry(p: QgsExpressionFunction.Parameter,
                        value,
                        context: QgsExpressionFunction) -> QgsGeometry:

        if isinstance(value, QgsFeature):
            return value.geometry()

        if not isinstance(value, QgsGeometry):
            for a in ['@geometry', '$geometry']:
                v = QgsExpression(a).evaluate(context)
                if isinstance(v, QgsGeometry):
                    return v
        else:
            return value

    @staticmethod
    def extractValues(f: QgsExpressionFunction, values: tuple, context: QgsExpressionContext):

        results = []

        for p, v in zip(f.parameters(), values):
            name = p.name()
            if re.search(name, '.*vector.*', re.I):
                v = ExpressionFunctionUtils.extractVectorLayer(p, v)
            elif re.search(name, '.*raster.*', re.I):
                v = ExpressionFunctionUtils.extractRasterLayer(p, v)
            elif re.search(name, '.*profile.*', re.I):
                v = ExpressionFunctionUtils.extractSpectralProfileField(p, v)
            results.append(v)
        return results


class RasterArray(QgsExpressionFunction):
    GROUP = 'Rasters'
    NAME = 'raster_array'

    def __init__(self):

        args = [
            QgsExpressionFunction.Parameter('layer', optional=False),
            QgsExpressionFunction.Parameter('geometry', optional=True, defaultValue='@geometry'),
            QgsExpressionFunction.Parameter('aggregate', optional=True, defaultValue='mean'),
            QgsExpressionFunction.Parameter('t', optional=True, defaultValue=False),
            QgsExpressionFunction.Parameter('at', optional=True, defaultValue=False)
        ]

        helptext = HM.helpText(self.NAME, args)
        super().__init__(self.NAME, args, self.GROUP, helptext)

    def func(self, values, context: QgsExpressionContext, parent: QgsExpression, node: QgsExpressionNodeFunction):

        if not isinstance(context, QgsExpressionContext):
            return None

        lyrR = ExpressionFunctionUtils.extractRasterLayer(self.parameters()[0], values[0], context)
        if not isinstance(lyrR, QgsRasterLayer):
            parent.setEvalErrorString('Unable to find raster layer')
            return None

        NODATA = ExpressionFunctionUtils.cachedNoDataValues(context, lyrR)
        #  SCALING = ExpressionFunctionUtils.cachedScaleValues(context, lyrR)

        geom = ExpressionFunctionUtils.extractGeometry(self.parameters()[1], values[1], context)
        if not isinstance(geom, QgsGeometry):
            parent.setEvalErrorString('Unable to find geometry')
            return None

        crs_trans = ExpressionFunctionUtils.cachedCrsTransformation(context, lyrR)

        transpose: bool = values[3]
        all_touched: bool = values[4]
        aggr: str = str(values[2]).lower()

        if aggr not in ['none', 'mean', 'median', 'min', 'max']:
            parent.setEvalErrorString(f'Unknown aggregation "{aggr}"')
            return None

        if not crs_trans.isShortCircuited():
            geom = QgsGeometry(geom)
            if not geom.transform(crs_trans) == Qgis.GeometryOperationResult.Success:
                parent.setEvalErrorString('Unable to transform geometry into raster CRS')
                return None

        bbox = geom.boundingBox()

        if not lyrR.extent().intersects(bbox):
            return None

        c = bbox.center()
        e = lyrR.extent()
        # we want to capture pixel-centers. ensure that a line / point geometry has a
        # small buffer to indicate which pixels we overlap
        resX, resY = lyrR.rasterUnitsPerPixelX(), lyrR.rasterUnitsPerPixelY()
        if 0 in [bbox.width(), bbox.height()]:
            if bbox.width() == 0:
                bbox.setXMinimum(c.x() - 0.5 * resX)
                bbox.setXMaximum(c.x() + 0.5 * resY)
            if bbox.height() == 0:
                bbox.setYMinimum(c.y() - 0.5 * resX)
                bbox.setYMaximum(c.y() + 0.5 * resY)
            bbox = e.intersect(bbox)
        else:
            # expand the bounding box to include all touched pixel
            if True:
                bbox = e.intersect(bbox)
                bbox.setXMinimum(e.xMinimum() + math.floor((bbox.xMinimum() - e.xMinimum()) / resX) * resX)
                bbox.setXMaximum(e.xMinimum() + math.ceil((bbox.xMaximum() - e.xMinimum()) / resX) * resX)
                bbox.setYMinimum(e.yMinimum() + math.floor((bbox.yMinimum() - e.yMinimum()) / resY) * resY)
                bbox.setYMaximum(e.yMinimum() + math.ceil((bbox.yMaximum() - e.yMinimum()) / resY) * resY)
                bbox = e.intersect(bbox)
        # bbox = e
        try:
            dp: QgsRasterDataProvider = lyrR.dataProvider()

            # read the geometry bounding box only
            array = rasterArray(dp, rect=bbox)
            nb, nl, ns = array.shape

            mapUnitsPerPixel = lyrR.rasterUnitsPerPixelX()

            # get pixel locations within array subset
            MG2P = MapGeometryToPixel.fromExtent(bbox, ns, nl,
                                                 mapUnitsPerPixel=mapUnitsPerPixel,
                                                 crs=dp.crs())
            if geom.wkbType() == QGIS_WKBTYPE.PolygonZ:
                geom = geom.coerceToType(QGIS_WKBTYPE.Polygon)[0]
            i_y, i_x = MG2P.geometryPixelPositions(geom, all_touched=all_touched)
            # print(array.shape)
            if not isinstance(i_x, np.ndarray):
                return None
            pixels = array[:, i_y, i_x]
            pixels = pixels.astype(float)
<<<<<<< HEAD
            # print(pixels.shape)
=======
>>>>>>> 8649c09d

            for b in range(pixels.shape[0]):
                # set no-data values to NaN / bad-band
                bandNo = b + 1
                for ndv in NODATA.get(bandNo, []):
                    band = pixels[b, :]
                    pixels[b, :] = np.where(band == ndv, np.NAN, band)
                # set scaling - is already applied by QGIS API
                # if False:
                #    pixels[b, :] = SCALING[bandNo][0] + SCALING[bandNo][1] * pixels[b, :]

            # keep only pixels where not all bands are NaN -> either masked or out of image pixel
            is_not_all_nan = np.logical_not(np.alltrue(np.isnan(pixels), axis=0))

            # map pixel indices from the subset array to the entire-raster array
            M2P = QgsMapToPixel(mapUnitsPerPixel,
                                lyrR.extent().center().x(),
                                lyrR.extent().center().y(),
                                lyrR.width(),
                                lyrR.height(),
                                0)

            # calculate geo-coordinates
            px_geo_x, px_geo_y = MG2P.px2geoArrays(i_x + 0.5, i_y + 0.5)

            # keep only pixels that are within the image extent
            is_in_image = (e.xMinimum() <= px_geo_x) * (px_geo_x <= e.xMaximum()) * \
                          (e.yMinimum() <= px_geo_y) * (px_geo_y <= e.yMaximum())

            i_valid = np.where(is_in_image * is_not_all_nan)[0]
            # i_y = i_y[i_valid]
            # i_x = i_x[i_valid]

            pixels = pixels[:, i_valid]
            pixels = aggregateArray(aggr, pixels, axis=1, keepdims=True)

            px_geo = [QgsPointXY(x, y) for x, y in zip(px_geo_x[i_valid], px_geo_y[i_valid])]
            # calculate pixel-coordinates in raster image
            px_px = [M2P.transform(p) for p in px_geo]
            px_x = [int(p.x()) for p in px_px]
            px_y = [int(p.y()) for p in px_px]

            scope = QgsExpressionContextScope('raster_array_extraction')
            scope.setVariable('raster_array_px', (px_x, px_y))

            scope.setVariable('raster_array_geo', px_geo)
            context.appendScope(scope)

            if aggr != 'none' or _geometryIsSinglePoint(geom):
                pixels = pixels.reshape((pixels.shape[0]))
            else:
                if transpose:
                    pixels = pixels.transpose()

            return pixels.tolist()

        except Exception as ex:
            parent.setEvalErrorString(str(ex))
            return None

    def usesGeometry(self, node) -> bool:
        return True

    def referencedColumns(self, node) -> List[str]:
        return [QgsFeatureRequest.ALL_ATTRIBUTES]

    def handlesNull(self) -> bool:
        return True

    def isStatic(self,
                 node: QgsExpressionNodeFunction,
                 parent: QgsExpression,
                 context: QgsExpressionContext) -> bool:
        return False


class RasterProfile(QgsExpressionFunction):
    GROUP = SPECLIB_FUNCTION_GROUP
    NAME = 'raster_profile'

    f = RasterArray()

    def __init__(self):

        args = [p for p in self.f.parameters()
                if p.name() not in ['t']]
        self.mPOffset = len(args)
        args.extend([
            QgsExpressionFunction.Parameter('encoding', optional=True, defaultValue='text'),
        ])

        helptext = HM.helpText(self.NAME, args)
        super().__init__(self.NAME, args, self.GROUP, helptext)

    def func(self,
             values,
             context: QgsExpressionContext,
             parent: QgsExpression,
             node: QgsExpressionNodeFunction):

        if not isinstance(context, QgsExpressionContext):
            return None

        # user RasterProfile to return the raster values
        # transpose = t = True to get values in [band, profile] array
        valuesRasterProfile = [
            values[0],  # raster layer
            values[1],  # geometry
            values[2],  # aggregate
            True,  # transpose
            values[3]  # enable ALL_TOUCHED
        ]
        results = self.f.func(valuesRasterProfile, context, parent, node)

        if results is None or parent.parserErrorString() != '' or parent.evalErrorString() != '':
            return None

        if results is None or len(results) == 0:
            return None

        aggr = str(values[2]).lower()
        has_multiple_profiles = isinstance(results[0], list)

        lyrR: QgsRasterLayer = ExpressionFunctionUtils.extractRasterLayer(self.parameters()[0], values[0], context)

        profile_encoding = ExpressionFunctionUtils.extractSpectralProfileEncoding(
            self.parameters()[-1], values[-1], context)

        if not isinstance(profile_encoding, ProfileEncoding):
            parent.setEvalErrorString('Unable to find profile encoding')
            return None

        try:
            spectral_properties = ExpressionFunctionUtils.cachedSpectralProperties(context, lyrR)
            wl = spectral_properties['wl']
            wlu = spectral_properties['wlu'][0]
            bbl = spectral_properties['bbl']

            if not has_multiple_profiles:
                results = [results]

            profiles = []
            for y in results:
                pDict = prepareProfileValueDict(x=wl, y=y, xUnit=wlu, bbl=bbl)
                if profile_encoding != ProfileEncoding.Dict:
                    pDict = encodeProfileValueDict(pDict, profile_encoding)
                profiles.append(pDict)

            if not has_multiple_profiles:
                profiles = profiles[0]
            return profiles

        except Exception as ex:
            parent.setEvalErrorString(str(ex))
            return None

    def usesGeometry(self, node) -> bool:
        return True

    def referencedColumns(self, node) -> List[str]:
        return [QgsFeatureRequest.ALL_ATTRIBUTES]

    def handlesNull(self) -> bool:
        return True


class SpectralData(QgsExpressionFunction):
    GROUP = SPECLIB_FUNCTION_GROUP
    NAME = 'spectral_data'

    def __init__(self):

        args = [
            QgsExpressionFunction.Parameter('profile_field', optional=False)
        ]

        helptext = HM.helpText(self.NAME, args)
        super().__init__(self.NAME, args, self.GROUP, helptext)

    def func(self, values, context: QgsExpressionContext, parent: QgsExpression, node: QgsExpressionNodeFunction):

        try:
            return ExpressionFunctionUtils.extractSpectralProfile(
                self.parameters()[0], values[0], context)

        except Exception as ex:
            parent.setEvalErrorString(str(ex))
            return None

    def usesGeometry(self, node) -> bool:
        return False

    def referencedColumns(self, node) -> List[str]:
        return [QgsFeatureRequest.ALL_ATTRIBUTES]

    def handlesNull(self) -> bool:
        return True

    def isStatic(self, node: 'QgsExpressionNodeFunction', parent: 'QgsExpression',
                 context: 'QgsExpressionContext') -> bool:
        return False


class SpectralMath(QgsExpressionFunction):
    GROUP = SPECLIB_FUNCTION_GROUP
    NAME = 'spectral_math'

    RX_ENCODINGS = re.compile('^({})$'.format('|'.join(ProfileEncoding.__members__.keys())), re.I)

    def __init__(self):
        args = [
            QgsExpressionFunction.Parameter('p1', optional=False),
            QgsExpressionFunction.Parameter('p2', optional=True),
            QgsExpressionFunction.Parameter('pN', optional=True),
            QgsExpressionFunction.Parameter('expression', optional=False, isSubExpression=True),
            QgsExpressionFunction.Parameter('format', optional=True, defaultValue='map'),
        ]
        helptext = HM.helpText(self.NAME, args)
        super().__init__(self.NAME, -1, self.GROUP, helptext)

    def func(self, values, context: QgsExpressionContext, parent: QgsExpression, node: QgsExpressionNodeFunction):

        if len(values) < 1:
            parent.setEvalErrorString(f'{self.name()}: requires at least 1 argument')
            return QVariant()
        if not isinstance(values[-1], str):
            parent.setEvalErrorString(f'{self.name()}: last argument needs to be a string')
            return QVariant()

        encoding = None

        if SpectralMath.RX_ENCODINGS.search(values[-1]) and len(values) >= 2:
            encoding = ProfileEncoding.fromInput(values[-1])
            iPy = -2
        else:
            iPy = -1

        pyExpression: str = values[iPy]
        if not isinstance(pyExpression, str):
            parent.setEvalErrorString(
                f'{self.name()}: Argument {iPy + 1} needs to be a string with python code')
            return QVariant()

        try:
            profilesData = values[0:-1]
            DATA = dict()
            fieldType: QgsField = None
            for i, dump in enumerate(profilesData):
                d = decodeProfileValueDict(dump, numpy_arrays=True)
                if len(d) == 0:
                    continue
                if i == 0:
                    DATA.update(d)
                    if encoding is None:
                        #       # use same input type as output type
                        if isinstance(dump, (QByteArray, bytes)):
                            encoding = ProfileEncoding.Bytes
                        elif isinstance(dump, dict):
                            encoding = ProfileEncoding.Map
                        else:
                            encoding = ProfileEncoding.Text

                n = i + 1
                # append position number
                # y of 1st profile = y1, y of 2nd profile = y2 ...
                for k, v in d.items():
                    if isinstance(k, str):
                        k2 = f'{k}{n}'
                        DATA[k2] = v

            assert context.fields()
            exec(pyExpression, DATA)

            # collect output profile values
            d = prepareProfileValueDict(x=DATA.get('x', None),
                                        y=DATA['y'],
                                        xUnit=DATA.get('xUnit', None),
                                        yUnit=DATA.get('yUnit', None),
                                        bbl=DATA.get('bbl', None),
                                        )
            return encodeProfileValueDict(d, encoding)
        except Exception as ex:
            parent.setEvalErrorString(f'{ex}')
            return QVariant()

    def usesGeometry(self, node) -> bool:
        return True

    def referencedColumns(self, node) -> List[str]:
        return [QgsFeatureRequest.ALL_ATTRIBUTES]

    def handlesNull(self) -> bool:
        return True


def registerQgsExpressionFunctions():
    """
    Registers functions to support SpectraLibrary handling with QgsExpressions
    """
    global QGIS_FUNCTION_INSTANCES
    functions = [Format_Py(), SpectralMath(), SpectralData(), SpectralEncoding(), RasterArray(), RasterProfile()]
    if Qgis.versionInt() > 32400:
        from .speclib.processing.aggregateprofiles import createSpectralProfileFunctions
        functions.extend(createSpectralProfileFunctions())

    for func in functions:

        if QgsExpression.isFunctionName(func.name()):
            msg = QCoreApplication.translate("UserExpressions",
                                             "User expression {0} already exists").format(func.name())
            QgsMessageLog.logMessage(msg + "\n", level=Qgis.Info)
        else:
            if func.name() in QGIS_FUNCTION_INSTANCES.keys():
                QgsMessageLog.logMessage(f'{func.name()} not registered, but python instance exists', level=Qgis.Info)
                func = QGIS_FUNCTION_INSTANCES[func.name()]

            if QgsExpression.registerFunction(func):
                QgsMessageLog.logMessage(f'Registered {func.name()}', level=Qgis.Info)
                QGIS_FUNCTION_INSTANCES[func.name()] = func
            else:
                QgsMessageLog.logMessage(f'Failed to register {func.name()}', level=Qgis.Warning)


def unregisterQgsExpressionFunctions():
    for name, func in QGIS_FUNCTION_INSTANCES.items():
        assert name == func.name()
        if QgsExpression.isFunctionName(name):
            if QgsExpression.unregisterFunction(name):
                QgsMessageLog.logMessage(f'Unregistered {name}', level=Qgis.Info)
            else:
                QgsMessageLog.logMessage(f'Unable to unregister {name}', level=Qgis.Warning)<|MERGE_RESOLUTION|>--- conflicted
+++ resolved
@@ -34,6 +34,7 @@
 from typing import Union, List, Set, Callable, Iterable, Any, Dict, Tuple
 
 import numpy as np
+from qgis.core import QgsExpressionContextScope
 
 from qgis.PyQt.QtCore import QByteArray
 from qgis.PyQt.QtCore import QCoreApplication
@@ -49,10 +50,7 @@
 from qgis.core import QgsMapLayer
 from qgis.core import QgsMapToPixel
 from qgis.core import QgsProject
-<<<<<<< HEAD
-=======
 from .qgisenums import QGIS_WKBTYPE
->>>>>>> 8649c09d
 from .qgsrasterlayerproperties import QgsRasterLayerSpectralProperties
 from .speclib.core.spectrallibrary import FIELD_VALUES
 from .speclib.core.spectralprofile import decodeProfileValueDict, encodeProfileValueDict, prepareProfileValueDict, \
@@ -665,10 +663,6 @@
                 return None
             pixels = array[:, i_y, i_x]
             pixels = pixels.astype(float)
-<<<<<<< HEAD
-            # print(pixels.shape)
-=======
->>>>>>> 8649c09d
 
             for b in range(pixels.shape[0]):
                 # set no-data values to NaN / bad-band
